os:
- linux

language: generic

services:
  - docker
env:
  global:
    - REPO_NAME=pyoptsparse
    - DOCKER_WORKING_DIR=/home/mdolabuser/packages/$REPO_NAME
    - DOCKER_MOUNT_DIR=/home/mdolabuser/travis/$REPO_NAME
    - SNOPT_DIR=$DOCKER_WORKING_DIR/pyoptsparse/pySNOPT/source
    - NLPQLP_DIR=$DOCKER_WORKING_DIR/pyoptsparse/pyNLPQLP/source
    - IPOPT_DIR=$DOCKER_WORKING_DIR/pyoptsparse/pyIPOPT/Ipopt
  jobs:
    - DOCKER_TAG=py2

before_install:
  - if [ "$TRAVIS_PULL_REQUEST" != "false" ]; then
      export DOCKER_REPO=public;
    else
      export DOCKER_REPO=opt;
      echo "$DOCKER_PASSWORD" | docker login -u "$DOCKER_USERNAME" --password-stdin;
    fi
  - docker pull mdolab/$DOCKER_REPO:$DOCKER_TAG
  # run Docker, key is we mount the current Travis directory into Docker to access content of repo
  - docker run -t -d --rm
        --name app
        --mount "type=bind,src=$(pwd),target=$DOCKER_MOUNT_DIR"
        mdolab/$DOCKER_REPO:$DOCKER_TAG
        /bin/bash
  # set envars for coveralls inside docker

install:
  # We back up the proprietary source codes first
  - if [ "$TRAVIS_PULL_REQUEST" == "false" ]; then
      docker exec -it app /bin/bash -c "cp -r $SNOPT_DIR \$HOME/SNOPT && cp -r $NLPQLP_DIR \$HOME/NLPQLP && cp -r $IPOPT_DIR \$HOME/IPOPT";
    fi
  # We thrown away the existing repo in Docker, and copy the new one in-place
  - docker exec -it app /bin/bash -c "rm -rf $DOCKER_WORKING_DIR && cp -r $DOCKER_MOUNT_DIR $DOCKER_WORKING_DIR"
  # We also remove the python installation
  - docker exec -it app /bin/bash -c "rm -rf \$HOME/.local/lib/python2.7/site-packages/pyoptsparse*"
  - docker exec -it app /bin/bash -c "rm -rf $DOCKER_WORKING_DIR/build"
  # Copy back the proprietary codes
<<<<<<< HEAD
  - docker exec -it app /bin/bash -c "cp -r \$HOME/NLPQLP/* $NLPQLP_DIR/ && cp -r \$HOME/SNOPT/* $SNOPT_DIR/ && cp -r \$HOME/IPOPT/ $IPOPT_DIR"
=======
  - if [ "$TRAVIS_PULL_REQUEST" == "false" ]; then
      docker exec -it app /bin/bash -c "cp -r \$HOME/NLPQLP/* $NLPQLP_DIR/ && cp -r \$HOME/SNOPT/* $SNOPT_DIR/ && cp -r \$HOME/IPOPT/ $IPOPT_DIR";
    fi
>>>>>>> e772e845
  # Build and install
  - docker exec -it app /bin/bash -c ". \$HOME/.bashrc_mdolab && cd $DOCKER_WORKING_DIR && python setup.py build_ext --inplace && python setup.py install --user"
script:
  # We need to source the mdolab bashrc before running anything
  - docker exec -it app /bin/bash -c ". \$HOME/.bashrc_mdolab && cd $DOCKER_WORKING_DIR && testflo --pre_announce -v . --coverage --coverpkg pyoptsparse --cover-omit \*tests/\* --cover-omit \*docs/\*"

after_success:
  # Coveralls
  # These environment variables must be exposed to coveralls for it to work (since we are on Docker)
  - if [ "$TRAVIS_PULL_REQUEST" == "false" ]; then
      docker exec -it app /bin/bash -c ". \$HOME/.bashrc_mdolab && pip install coveralls";
      docker exec -e COVERALLS_REPO_TOKEN="$COVERALLS_REPO_TOKEN" -e TRAVIS_JOB_ID="$TRAVIS_JOB_ID" -e TRAVIS_BRANCH="$TRAVIS_BRANCH" -it app /bin/bash -c ". \$HOME/.bashrc_mdolab && cd $DOCKER_WORKING_DIR && coveralls";
    fi<|MERGE_RESOLUTION|>--- conflicted
+++ resolved
@@ -43,13 +43,9 @@
   - docker exec -it app /bin/bash -c "rm -rf \$HOME/.local/lib/python2.7/site-packages/pyoptsparse*"
   - docker exec -it app /bin/bash -c "rm -rf $DOCKER_WORKING_DIR/build"
   # Copy back the proprietary codes
-<<<<<<< HEAD
-  - docker exec -it app /bin/bash -c "cp -r \$HOME/NLPQLP/* $NLPQLP_DIR/ && cp -r \$HOME/SNOPT/* $SNOPT_DIR/ && cp -r \$HOME/IPOPT/ $IPOPT_DIR"
-=======
   - if [ "$TRAVIS_PULL_REQUEST" == "false" ]; then
       docker exec -it app /bin/bash -c "cp -r \$HOME/NLPQLP/* $NLPQLP_DIR/ && cp -r \$HOME/SNOPT/* $SNOPT_DIR/ && cp -r \$HOME/IPOPT/ $IPOPT_DIR";
     fi
->>>>>>> e772e845
   # Build and install
   - docker exec -it app /bin/bash -c ". \$HOME/.bashrc_mdolab && cd $DOCKER_WORKING_DIR && python setup.py build_ext --inplace && python setup.py install --user"
 script:
