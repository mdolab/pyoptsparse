.. _fsqp:

FSQP
====
This code implements an SQP approach that is modified to generate
feasible iterates. In addition to handling general single objective
constrained nonlinear optimization problems, the code is also capable
of handling multiple competing linear and nonlinear objective
functions (minimax), linear and nonlinear inequality constraints, as
well as linear and nonlinear equality constraints

<<<<<<< HEAD
=======
.. warning:: FSQP build fails, and is therefore deprecated.

>>>>>>> f241a9a2
API
---

.. currentmodule:: pyoptsparse.pyFSQP.pyFSQP

.. autoclass:: FSQP
   :members: __call__
<|MERGE_RESOLUTION|>--- conflicted
+++ resolved
@@ -9,11 +9,8 @@
 functions (minimax), linear and nonlinear inequality constraints, as
 well as linear and nonlinear equality constraints
 
-<<<<<<< HEAD
-=======
 .. warning:: FSQP build fails, and is therefore deprecated.
 
->>>>>>> f241a9a2
 API
 ---
 
