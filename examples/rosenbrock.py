#!/usr/bin/env python
import numpy
<<<<<<< HEAD
import argparse
from pyoptsparse import Optimization
=======
import sys
import pdb
# import cProfile
>>>>>>> 4a82bb09

parser = argparse.ArgumentParser()
parser.add_argument("--opt",help="optimizer",type=str, default='SNOPT')
parser.add_argument('--pythonProf',help="profile in Python",type=int,default=0)
args = parser.parse_args()
<<<<<<< HEAD

optOptions = {}
=======
sens = args.sens
constrained = args.constrained
testHist = args.testHist
groups = args.groups
sensMode = args.sensMode
pythonProf = args.pythonProf
>>>>>>> 4a82bb09
if args.opt.lower() == 'ipopt':
    from pyoptsparse import IPOPT as OPT
elif args.opt.lower() == 'snopt':
    from pyoptsparse import SNOPT as OPT
elif args.opt.lower() == 'slsqp':
    from pyoptsparse import SLSQP as OPT
elif args.opt.lower() == 'conmin':
    from pyoptsparse import CONMIN as OPT
elif args.opt.lower() == 'fsqp':
    from pyoptsparse import FSQP as OPT
elif args.opt.lower() == 'nlpql':
    from pyoptsparse import NLPQL as OPT

def objfunc(xdict):
    x = xdict['xvars'] # Extract array
    fobj = 100*(x[1]-x[0]**2)**2+(1-x[0])**2
    fcon = {}
    fail = False

    return fobj, fcon, fail

def sens(xdict, fobj, fcon):
    x = xdict['xvars'] # Extract array
    gobj = {}
    gobj['xvars'] = [2*100*(x[1]-x[0]**2)*(-2*x[0]) - 2*(1-x[0]),
                     2*100*(x[1]-x[0]**2)]
    gcon = {}
    fail = False

    return gobj, gcon, fail


<<<<<<< HEAD
# Optimization Object
optProb = Optimization('TP109 Constraint Problem',objfunc)
=======
# Matrix-free algorithm return functions
def objgrad(xx):
    x = xx['x']
    # x = xx

    gobj = numpy.array([2*100*(x[1]-x[0]**2)*(-2*x[0]) - 2*(1-x[0]),
                    2*100*(x[1]-x[0]**2)])
    fail = False

    return gobj, fail


def jprod(xx,p,sparse_only):
    x = xx['x']
    # x = xx

    if constrained:
        q = numpy.zeros(1)
        gcon = numpy.array([-3*(x[0]-1)**2, -1])
        q = numpy.dot(gcon,p)
    else:
        q = numpy.zeros(0)
    fail = False

    return q, fail


def jtprod(xx,q,sparse_only):
    x = xx['x']
    # x = xx

    p = numpy.zeros(len(x))
    if constrained:
        gcon = numpy.array([-3*(x[0]-1)**2, -1])
        p = q*gcon
    fail = False

    return p, fail
>>>>>>> 4a82bb09

# Design Variables
optProb.addVarGroup('xvars', 2, value=0)

# Constraints -- None

# Check optimization problem:
print optProb
optProb.printSparsity()

# Optimizer
opt = OPT(options=optOptions)
<<<<<<< HEAD

# Solution
sol = opt(optProb, sens=sens, storeHistory='opt_hist')

# Check Solution
print sol
=======
if testHist == 'no':
    # Just run a normal run
    sol = opt(optProb, sens=sens, sensMode=sensMode)
    print(sol.fStar)
else:
    # First call just does 10 iterations
    if args.opt.lower() == 'snopt':
        opt.setOption('Major iterations limit',10)
        solSnopt1 = opt(optProb, sens=sens, sensMode='pgc', storeHistory='opt_hist')

        # Now we are allowed to do 50
        opt.setOption('Major iterations limit',50)
        if testHist == 'hot':
            solSnopt2 = opt(optProb, sens=sens, sensMode=sensMode,
                              hotStart='opt_hist', storeHistory='opt_hist')
        else:
            solSnopt2 = opt(optProb, sens=sens, sensMode=sensMode,
                              coldStart='opt_hist', storeHistory='opt_hist')

        print(solSnopt2.fStar)

    else:
        # Quick test that history prints ok
        # if pythonProf:
        #     cProfile.run('sol = opt(optProb, sens=sens, sensMode=sensMode, storeHistory=\'opt_hist.bin\')',args.opt.lower()+'_profile.profile')
        # else:
        sol = opt(optProb, sens=sens, sensMode=sensMode, storeHistory='opt_hist.bin')
>>>>>>> 4a82bb09
<|MERGE_RESOLUTION|>--- conflicted
+++ resolved
@@ -1,29 +1,30 @@
+from __future__ import print_function
 #!/usr/bin/env python
+import time, sys
+from pyoptsparse import Optimization
+import os, argparse
 import numpy
-<<<<<<< HEAD
-import argparse
-from pyoptsparse import Optimization
-=======
 import sys
 import pdb
 # import cProfile
->>>>>>> 4a82bb09
 
 parser = argparse.ArgumentParser()
+parser.add_argument("--sens",help="sensitivity mode",type=str, default='FD')
+parser.add_argument("--constrained",help="constrained or not",type=int,default=0)
+parser.add_argument("--testHist",help="test history",type=str,default="no")
+parser.add_argument("--groups",help="use groups",type=int, default=0)
+parser.add_argument("--sensMode",help="gradient mode",type=str, default='')
 parser.add_argument("--opt",help="optimizer",type=str, default='SNOPT')
 parser.add_argument('--pythonProf',help="profile in Python",type=int,default=0)
 args = parser.parse_args()
-<<<<<<< HEAD
-
-optOptions = {}
-=======
 sens = args.sens
 constrained = args.constrained
 testHist = args.testHist
 groups = args.groups
 sensMode = args.sensMode
 pythonProf = args.pythonProf
->>>>>>> 4a82bb09
+
+optOptions = {}
 if args.opt.lower() == 'ipopt':
     from pyoptsparse import IPOPT as OPT
 elif args.opt.lower() == 'snopt':
@@ -36,34 +37,33 @@
     from pyoptsparse import FSQP as OPT
 elif args.opt.lower() == 'nlpql':
     from pyoptsparse import NLPQL as OPT
+elif args.opt.lower() == 'nlpy_auglag':
+    from pyoptsparse import NLPY_AUGLAG as OPT
 
 def objfunc(xdict):
     x = xdict['xvars'] # Extract array
     fobj = 100*(x[1]-x[0]**2)**2+(1-x[0])**2
     fcon = {}
+    fcon['con'] = 0.1-(x[0]-1)**3 - (x[1]-1)
     fail = False
 
     return fobj, fcon, fail
 
-def sens(xdict, fobj, fcon):
+def sensfunc(xdict, fobj, fcon):
     x = xdict['xvars'] # Extract array
     gobj = {}
     gobj['xvars'] = [2*100*(x[1]-x[0]**2)*(-2*x[0]) - 2*(1-x[0]),
                      2*100*(x[1]-x[0]**2)]
     gcon = {}
+    gcon['con'] = {'xvars':[-3*(x[0]-1)**2, -1]}
     fail = False
 
     return gobj, gcon, fail
 
 
-<<<<<<< HEAD
-# Optimization Object
-optProb = Optimization('TP109 Constraint Problem',objfunc)
-=======
 # Matrix-free algorithm return functions
-def objgrad(xx):
-    x = xx['x']
-    # x = xx
+def objgrad(xdict):
+    x = xdict['xvars']
 
     gobj = numpy.array([2*100*(x[1]-x[0]**2)*(-2*x[0]) - 2*(1-x[0]),
                     2*100*(x[1]-x[0]**2)])
@@ -72,9 +72,8 @@
     return gobj, fail
 
 
-def jprod(xx,p,sparse_only):
-    x = xx['x']
-    # x = xx
+def jprod(xdict,p,sparse_only):
+    x = xdict['xvars']
 
     if constrained:
         q = numpy.zeros(1)
@@ -87,9 +86,8 @@
     return q, fail
 
 
-def jtprod(xx,q,sparse_only):
-    x = xx['x']
-    # x = xx
+def jtprod(xdict,q,sparse_only):
+    x = xdict['xvars']
 
     p = numpy.zeros(len(x))
     if constrained:
@@ -98,27 +96,26 @@
     fail = False
 
     return p, fail
->>>>>>> 4a82bb09
 
-# Design Variables
-optProb.addVarGroup('xvars', 2, value=0)
 
-# Constraints -- None
+if sens == 'none':
+    sens = None
+if sens == 'user':
+    sens = sensfunc
+if sens == 'matrix-free':
+    sens = [objgrad,jprod,jtprod]
 
-# Check optimization problem:
-print optProb
-optProb.printSparsity()
+# Instantiate Optimization Problem
+optProb = Optimization('Rosenbrock function', objfunc)
+optProb.addVarGroup('xvars', 2, 'c', value=[3,-3], lower=-5.12, upper=5.12,
+                    scale=[1.0, 1.0])
+optProb.finalizeDesignVariables()
+if constrained:
+    optProb.addCon('con',upper=0, scale=1.0)
+optProb.addObj('f')
 
-# Optimizer
+# Create optimizer
 opt = OPT(options=optOptions)
-<<<<<<< HEAD
-
-# Solution
-sol = opt(optProb, sens=sens, storeHistory='opt_hist')
-
-# Check Solution
-print sol
-=======
 if testHist == 'no':
     # Just run a normal run
     sol = opt(optProb, sens=sens, sensMode=sensMode)
@@ -145,5 +142,4 @@
         # if pythonProf:
         #     cProfile.run('sol = opt(optProb, sens=sens, sensMode=sensMode, storeHistory=\'opt_hist.bin\')',args.opt.lower()+'_profile.profile')
         # else:
-        sol = opt(optProb, sens=sens, sensMode=sensMode, storeHistory='opt_hist.bin')
->>>>>>> 4a82bb09
+        sol = opt(optProb, sens=sens, sensMode=sensMode, storeHistory='opt_hist.bin')