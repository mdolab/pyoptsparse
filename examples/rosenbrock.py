#!/usr/bin/env python
import numpy
<<<<<<< HEAD
import argparse
from pyoptsparse import Optimization
=======
import sys
import pdb
>>>>>>> 3baa1999

parser = argparse.ArgumentParser()
parser.add_argument("--opt",help="optimizer",type=str, default='SNOPT')
args = parser.parse_args()

optOptions = {}
if args.opt.lower() == 'ipopt':
    from pyoptsparse import IPOPT as OPT
elif args.opt.lower() == 'snopt':
    from pyoptsparse import SNOPT as OPT
elif args.opt.lower() == 'slsqp':
    from pyoptsparse import SLSQP as OPT
elif args.opt.lower() == 'conmin':
    from pyoptsparse import CONMIN as OPT
elif args.opt.lower() == 'fsqp':
    from pyoptsparse import FSQP as OPT
elif args.opt.lower() == 'nlpql':
    from pyoptsparse import NLPQL as OPT
<<<<<<< HEAD
=======
    optOptions = {}
elif args.opt.lower() == 'nlpy_auglag':
    from pyoptsparse import NLPY_AUGLAG as OPT
    optOptions = {}

def objfunc(xx):
    x = xx['x'] # Extract array
>>>>>>> 3baa1999

def objfunc(xdict):
    x = xdict['xvars'] # Extract array
    fobj = 100*(x[1]-x[0]**2)**2+(1-x[0])**2
    fcon = {}
    fail = False

    return fobj, fcon, fail

def sens(xdict, fobj, fcon):
    x = xdict['xvars'] # Extract array
    gobj = {}
    gobj['x'] = [2*100*(x[1]-x[0]**2)*(-2*x[0]) - 2*(1-x[0]),
                     2*100*(x[1]-x[0]**2)]
    gcon = {}
<<<<<<< HEAD
=======
    gcon['con'] = {'x':[-3*(x[0]-1)**2, -1]}
>>>>>>> 3baa1999
    fail = False

    return gobj, gcon, fail

<<<<<<< HEAD
=======

# Matrix-free algorithm return functions
def objgrad(xx):
    # x = xx['x']
    x = xx

    gobj = numpy.array([2*100*(x[1]-x[0]**2)*(-2*x[0]) - 2*(1-x[0]),
                    2*100*(x[1]-x[0]**2)])

    return gobj


def jprod(xx,p,sparse_only):
    # x = xx['x']
    x = xx

    if constrained:
        q = numpy.zeros(1)
        gcon = numpy.array([-3*(x[0]-1)**2, -1])
        q = numpy.dot(gcon,p)
    else:
        q = numpy.zeros(0)

    return q


def jtprod(xx,q,sparse_only):
    # x = xx['x']
    x = xx

    p = numpy.zeros(len(x))
    if constrained:
        gcon = numpy.array([-3*(x[0]-1)**2, -1])
        p = q*gcon

    return p


if sens == 'none':
    sens = None
if sens == 'user':
    sens = sensfunc
if sens == 'matrix-free':
    sens = [objgrad,jprod,jtprod]
>>>>>>> 3baa1999

# Optimization Object
optProb = Optimization('TP109 Constraint Problem',objfunc)

# Design Variables
optProb.addVarGroup('xvars', 2, value=0)

# Constraints -- None

# Check optimization problem:
print optProb
optProb.printSparsity()

# Optimizer
opt = OPT(options=optOptions)

# Solution
sol = opt(optProb, sens=sens, storeHistory='opt_hist')

# Check Solution
print sol<|MERGE_RESOLUTION|>--- conflicted
+++ resolved
@@ -1,32 +1,47 @@
+from __future__ import print_function
 #!/usr/bin/env python
+import time, sys
+from pyoptsparse import Optimization
+import os, argparse
 import numpy
-<<<<<<< HEAD
-import argparse
-from pyoptsparse import Optimization
-=======
 import sys
 import pdb
->>>>>>> 3baa1999
 
 parser = argparse.ArgumentParser()
+parser.add_argument("--sens",help="sensitivity mode",type=str, default='FD')
+parser.add_argument("--constrained",help="constrained or not",type=int,default=0)
+parser.add_argument("--testHist",help="test history",type=str,default="no")
+parser.add_argument("--groups",help="use groups",type=int, default=0)
+parser.add_argument("--sensMode",help="gradient mode",type=str, default='')
 parser.add_argument("--opt",help="optimizer",type=str, default='SNOPT')
 args = parser.parse_args()
-
-optOptions = {}
+sens = args.sens
+constrained = args.constrained
+testHist = args.testHist
+groups = args.groups
+sensMode = args.sensMode
 if args.opt.lower() == 'ipopt':
     from pyoptsparse import IPOPT as OPT
+    optOptions={'max_iter':150,
+                'tol': 1e-6,
+                'derivative_test':'first-order',
+                'derivative_test_print_all':'yes',
+                'derivative_test_tol':1e-4,
+                'output_file':'testoutIPOPT.out'}
 elif args.opt.lower() == 'snopt':
     from pyoptsparse import SNOPT as OPT
+    optOptions = {}
 elif args.opt.lower() == 'slsqp':
     from pyoptsparse import SLSQP as OPT
+    optOptions = {}
 elif args.opt.lower() == 'conmin':
     from pyoptsparse import CONMIN as OPT
+    optOptions = {}
 elif args.opt.lower() == 'fsqp':
     from pyoptsparse import FSQP as OPT
+    optOptions = {}
 elif args.opt.lower() == 'nlpql':
     from pyoptsparse import NLPQL as OPT
-<<<<<<< HEAD
-=======
     optOptions = {}
 elif args.opt.lower() == 'nlpy_auglag':
     from pyoptsparse import NLPY_AUGLAG as OPT
@@ -34,32 +49,28 @@
 
 def objfunc(xx):
     x = xx['x'] # Extract array
->>>>>>> 3baa1999
 
-def objfunc(xdict):
-    x = xdict['xvars'] # Extract array
     fobj = 100*(x[1]-x[0]**2)**2+(1-x[0])**2
+
     fcon = {}
+    fcon['con'] = 0.1-(x[0]-1)**3 - (x[1]-1)
+
     fail = False
 
     return fobj, fcon, fail
 
-def sens(xdict, fobj, fcon):
-    x = xdict['xvars'] # Extract array
+def sensfunc(xx, fobj, fcon):
+    x = xx['x'] # Extract array
+
     gobj = {}
     gobj['x'] = [2*100*(x[1]-x[0]**2)*(-2*x[0]) - 2*(1-x[0]),
                      2*100*(x[1]-x[0]**2)]
     gcon = {}
-<<<<<<< HEAD
-=======
     gcon['con'] = {'x':[-3*(x[0]-1)**2, -1]}
->>>>>>> 3baa1999
     fail = False
 
     return gobj, gcon, fail
 
-<<<<<<< HEAD
-=======
 
 # Matrix-free algorithm return functions
 def objgrad(xx):
@@ -104,25 +115,34 @@
     sens = sensfunc
 if sens == 'matrix-free':
     sens = [objgrad,jprod,jtprod]
->>>>>>> 3baa1999
 
-# Optimization Object
-optProb = Optimization('TP109 Constraint Problem',objfunc)
+# Instantiate Optimization Problem
+optProb = Optimization('Rosenbrock function', objfunc)
+optProb.addVarGroup('x', 2, 'c', value=[3,-3], lower=-5.12, upper=5.12,
+                    scale=[1.0, 1.0])
+optProb.finalizeDesignVariables()
+if constrained:
+    optProb.addCon('con',upper=0, scale=1.0)
+optProb.addObj('f')
 
-# Design Variables
-optProb.addVarGroup('xvars', 2, value=0)
+# Create optimizer
+opt = OPT(options=optOptions)
+if testHist == 'no':
+    # Just run a normal run
+    sol = opt(optProb, sens=sens, sensMode=sensMode)
+    print(sol.fStar)
+else:
+    # First call just does 10 iterations
+    snopt.setOption('Major iterations limit',10)
+    solSnopt1 = snopt(optProb, sens=sens, sensMode='pgc', storeHistory='opt_hist')
 
-# Constraints -- None
+    # Now we are allowed to do 50
+    snopt.setOption('Major iterations limit',50)
+    if testHist == 'hot':
+        solSnopt2 = snopt(optProb, sens=sens, sensMode=sensMode,
+                          hotStart='opt_hist', storeHistory='opt_hist')
+    else:
+        solSnopt2 = snopt(optProb, sens=sens, sensMode=sensMode,
+                          coldStart='opt_hist', storeHistory='opt_hist')
 
-# Check optimization problem:
-print optProb
-optProb.printSparsity()
-
-# Optimizer
-opt = OPT(options=optOptions)
-
-# Solution
-sol = opt(optProb, sens=sens, storeHistory='opt_hist')
-
-# Check Solution
-print sol+    print(solSnopt2.fStar)