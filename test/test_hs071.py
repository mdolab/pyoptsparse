--- conflicted
+++ resolved
@@ -7,11 +7,6 @@
 from pyoptsparse import Optimization, OPT, History
 
 class TestHS71(unittest.TestCase):
-<<<<<<< HEAD
-
-    def optimize(self, optName, optOptions={}, storeHistory=False, places=5, xScale=1.0,
-                 objScale=1.0, conScale=1.0, check_solution=True):
-=======
     def objfunc(self, xdict):
         x = xdict['xvars']
         funcs = {}
@@ -37,8 +32,8 @@
         fail = False
         return funcsSens, fail
 
-    def optimize(self, optName, tol, optOptions={}, storeHistory=False, xScale=1.0, objScale=1.0, conScale=1.0):
->>>>>>> 4428c97b
+    def optimize(self, optName, tol, optOptions={}, storeHistory=False, xScale=1.0, 
+                 objScale=1.0, conScale=1.0, check_solution=True):
         # Optimization Object
         optProb = Optimization('HS071 Constraint Problem', self.objfunc)
 
@@ -61,30 +56,16 @@
         sol = opt(optProb, sens=self.sens, storeHistory=storeHistory)
 
         # Check Solution
-<<<<<<< HEAD
         if check_solution:
-            self.assertAlmostEqual(sol.objectives['obj'].value, 17.0140172, places=places)
-
-            self.assertAlmostEqual(sol.xStar['xvars'][0], 1.0, places=places)
-            self.assertAlmostEqual(sol.xStar['xvars'][1], 4.743, places=places)
-            self.assertAlmostEqual(sol.xStar['xvars'][2], 3.82115, places=places)
-            self.assertAlmostEqual(sol.xStar['xvars'][3], 1.37941, places=places)
+            self.fStar = 17.0140172
+            self.xStar = (1.0, 4.743, 3.82115, 1.37941)
+            self.lambdaStar = (0.55229366, -0.16146857)
+            assert_allclose(sol.objectives['obj'].value, self.fStar, atol = tol, rtol = tol)
+            assert_allclose(sol.xStar['xvars'], self.xStar, atol = tol, rtol = tol)
 
             if hasattr(sol, 'lambdaStar'):
-                self.assertAlmostEqual(sol.lambdaStar['con'][0], 0.55229366, places=places)
-                self.assertAlmostEqual(sol.lambdaStar['con'][1], -0.16146857, places=places)
-
+                assert_allclose(sol.lambdaStar['con'], self.lambdaStar, atol = tol, rtol = tol)
         return sol
-=======
-        self.fStar = 17.0140172
-        self.xStar = (1.0, 4.743, 3.82115, 1.37941)
-        self.lambdaStar = (0.55229366, -0.16146857)
-        assert_allclose(sol.objectives['obj'].value, self.fStar, atol = tol, rtol = tol)
-        assert_allclose(sol.xStar['xvars'], self.xStar, atol = tol, rtol = tol)
-
-        if hasattr(sol, 'lambdaStar'):
-            assert_allclose(sol.lambdaStar['con'], self.lambdaStar, atol = tol, rtol = tol)
->>>>>>> 4428c97b
 
     def test_snopt(self):
         self.optimize('snopt', 1E-6)
@@ -112,27 +93,23 @@
         self.optimize('nlpqlp', 1E-6)
 
     def test_ipopt(self):
-<<<<<<< HEAD
         opts = {}
         opts['print_level'] = 5
         opts['linear_solver'] = 'mumps'
-        sol = self.optimize('ipopt', optOptions=opts)
+        sol = self.optimize('ipopt', 1E-6, optOptions=opts)
         self.assertEqual(sol.optInform['value'], 0)
         self.assertEqual(sol.optInform['text'], 'Solve Succeeded')
         # Test that the inform is -1 when iterations are too limited.
         opts['max_iter'] = 1
-        sol = self.optimize('ipopt', optOptions=opts, check_solution=False)
+        sol = self.optimize('ipopt', 1E-6, optOptions=opts, check_solution=False)
         self.assertEqual(sol.optInform['value'], -1)
         self.assertEqual(sol.optInform['text'], 'Maximum Iterations Exceeded')
         # Test that the inform is -4 when max_cpu_time are too limited.
         opts['max_iter'] = 100
         opts['max_cpu_time'] = 0.001
-        sol = self.optimize('ipopt', optOptions=opts, check_solution=False)
+        sol = self.optimize('ipopt', 1E-6, optOptions=opts, check_solution=False)
         self.assertEqual(sol.optInform['value'], -4)
         self.assertEqual(sol.optInform['text'], 'Maximum CpuTime Exceeded')
-=======
-        self.optimize('ipopt', 1E-6)
->>>>>>> 4428c97b
 
     def test_conmin(self):
         opts = {'DELFUN' : 1e-9,
