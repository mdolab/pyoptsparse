--- conflicted
+++ resolved
@@ -32,13 +32,8 @@
         fail = False
         return funcsSens, fail
 
-<<<<<<< HEAD
-    def optimize(self, optName, tol, optOptions={}, storeHistory=False, setDV=None,
-        xScale=1.0, objScale=1.0, conScale=1.0, offset=0.0):
-=======
-    def optimize(self, optName, tol, optOptions={}, storeHistory=False, xScale=1.0, 
-                 objScale=1.0, conScale=1.0, check_solution=True):
->>>>>>> 4f2d4ac1
+    def optimize(self, optName, tol, optOptions={}, storeHistory=False, setDV=None, xScale=1.0, 
+                 objScale=1.0, conScale=1.0, offset=0.0, check_solution=True):
         # Optimization Object
         optProb = Optimization('HS071 Constraint Problem', self.objfunc)
 
