--- conflicted
+++ resolved
@@ -35,19 +35,8 @@
 # =============================================================================
 # Standard Python modules
 # =============================================================================
-<<<<<<< HEAD
-import os, sys, time
-try:
-    from collections import OrderedDict
-except ImportError:
-    # python 2.6 or earlier, use backport
-    # get using "pip install ordereddict"
-    from ordereddict import OrderedDict
-    
-=======
 import os, sys, time, copy
 from collections import OrderedDict
->>>>>>> 3203bf13
 
 # =============================================================================
 # External Python modules
@@ -311,6 +300,10 @@
         - supported. Use the same lower and upper bound if you want
         - equality constraints.
         
+        - dense-> Boolean: Whether or not this constraint is taken to
+          be dense or not. If the constraint it sparse the
+          'wrt' and 'jac' keyword arguments must be provided
+
         - linear -> Boolean: Whether or not this constraint is
           linear. If it is linear and not dense, the jacobian provided
           must contain the actual (fixed) jacobian values
@@ -843,6 +836,9 @@
             fcon = self.conScaleNonLinear*numpy.array(fcon)
         # end if
  
+        if error:
+            sys.exit(1)
+
         return fcon
 
     def convertToDense(self):
@@ -851,6 +847,40 @@
         dense representation for use in the rest of pyOpt. This
         function needs to be rewritten.
         '''
+
+        # Variables are the same except the stupid underscore
+        self._variables = {}
+        ii = 0
+        for dvSet in self.variables.keys():
+            for dvGroup in self.variables[dvSet]:
+                for i in xrange(len(self.variables[dvSet][dvGroup])):
+                    self._variables[ii] = self.variables[dvSet][dvGroup][i]
+                    ii += 1
+                # end for
+            # end for
+        # end for
+        
+        from pyOpt import Constraint as pyOptConstraint
+
+        # Constraints have to be done individually
+        self._constraints = {}
+        ii = 0
+        for iCon in self.constraints:
+            con = self.constraints[iCon]
+            for i in xrange(con.ncon):
+                self._constraints[ii] = pyOptConstraint(
+                    con.name+'_%d'%(i), type=con.type, lower=con.lower[i],
+                    upper=con.upper[i])
+                ii += 1
+            # end for
+        # end for
+        
+        self._objectives = {}
+        ii = 0
+        for obj in self.objectives:
+            self._objectives[ii] = self.objectives[obj]
+
+        self.assembleFullConstraintJacobian(reorder=None)
 
         return
 
