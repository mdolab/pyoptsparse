#!/usr/bin/env python
"""
pyOptSparse_optimization

Holds the Python Design Optimization Class

The main purpose, of this class is to describe the structure and
potentially, sparsity pattern of an optimization problem.
"""

# =============================================================================
# Standard Python modules
# =============================================================================
import copy
import os
from collections import OrderedDict

try:
    from six import iteritems, iterkeys, next
except ImportError:
    raise ImportError("Could not import 'six'. To install, use\n pip install six")

from sqlitedict import SqliteDict

# =============================================================================
# External Python modules
# =============================================================================
import numpy as np
from scipy.sparse import coo_matrix

# =============================================================================
# Extension modules
# =============================================================================
from .pyOpt_variable import Variable
from .pyOpt_objective import Objective
from .pyOpt_constraint import Constraint
from .pyOpt_error import Error
from .pyOpt_MPI import MPI

from .pyOpt_utils import IROW, ICOL, IDATA, convertToCSR, convertToCOO, mapToCSR, scaleRows, scaleColumns

# =============================================================================
# Misc Definitions
# =============================================================================
INFINITY = 1e20


# =============================================================================
# Optimization Class
# =============================================================================
class Optimization(object):
    """
    Create a description of an optimization problem.

    Parameters
    ----------
    name : str
        Name given to optimization problem. This is name is currently
        not used for anything, but may be in the future.

    objFun : python function
        Python function handle of function used to evaluate the objective
        function.

    comm : MPI intra communication
        The communicator this problem will be solved on. This is
        required for both analysis when the objective is computed in
        parallel as well as to use the internal parallel gradient
        computations. Defaults to MPI.COMM_WORLD if not given.
        """

    def __init__(self, name, objFun, comm=None):

        self.name = name
        self.objFun = objFun
        if comm is None:
            self.comm = MPI.COMM_WORLD
        else:
            self.comm = comm

        # Ordered dictionaries to keep track of variables and constraints
        self.variables = OrderedDict()
        self.constraints = OrderedDict()
        self.objectives = OrderedDict()
        self.dvOffset = OrderedDict()

        # Variables to be set in finalizeConstraints
        # have finalized the specification of the variable and the
        # constraints
        self.ndvs = None
        self.conScale = None
        self.nCon = None
        self.invXScale = None
        self.xOffset = None
        self.linearJacobian = None
        self.dummyConstraint = False
        self.objectiveIdx = {}

        # Store the jacobian conversion maps
        self._jac_map_coo_to_csr = None

    def addVar(self, name, *args, **kwargs):
        """
        This is a convenience function. It simply calls addVarGroup()
        with nVars=1. Variables added with addVar() are returned as
        *scalars*.
        """
        self.addVarGroup(name, 1, *args, scalar=True, **kwargs)

    def checkVarName(self, varName):
        """
        Check if the desired variable name varName if has already been
        added. If it is has already been added, return a mangled name
        (a number appended) that *is* valid. This is intended to be used
        by classes that automatically add variables to pyOptSparse

        Parameters
        ----------
        varName : str
            Variable name to check validity on

        Returns
        -------
        validName : str
            A valid variable name. May be the same as varName it that
            was, in fact, a valid name.
            """
        if varName not in self.variables:
            return varName
        else:
            i = 0
            validName = varName + "_%d" % i
            while validName in self.variables:
                i += 1
                validName = varName + "_%d" % i
            return validName

    def checkConName(self, conName):
        """
        Check if the desired constraint name has already been
        added. If it is has already been added, return a mangled name
        (a number appended) that *is* valid. This is intended to be used
        by classes that automatically add constraints to pyOptSparse.

        Parameters
        ----------
        conName : str
           Constraint name to check validity on

        Returns
        -------
        validName : str
            A valid constraint name. May be the same as conName it that
            was, in fact, a valid name.
            """
        if conName not in self.constraints:
            return conName
        else:
            i = 0
            validName = conName + "_%d" % i
            while validName in self.constraints:
                i += 1
                validName = conName + "_%d" % i
            return validName

    def addVarGroup(
        self, name, nVars, type="c", value=0.0, lower=None, upper=None, scale=1.0, offset=0.0, choices=None, **kwargs
    ):
        """
        Add a group of variables into a variable set. This is the main
        function used for adding variables to pyOptSparse.

        Parameters
        ----------
        name : str
            Name of variable group. This name should be unique across all the design variable groups

        nVars : int
            Number of design variables in this group.

        type : str.
            String representing the type of variable. Suitable values for type
            are: 'c' for continuous variables, 'i' for integer values and
            'd' for discrete selection.

        value : scalar or array.
            Starting value for design variables. If it is a a scalar, the same
            value is applied to all 'nVars' variables. Otherwise, it must be
            iterable object with length equal to 'nVars'.

        lower : scalar or array.
            Lower bound of variables. Scalar/array usage is the same as value
            keyword

        upper : scalar or array.
            Upper bound of variables. Scalar/array usage is the same as value
            keyword

        scale : scalar or array.  Define a user supplied scaling
            variable for the design variable group.  This is often
            necessary when design variables of widely varying
            magnitudes are used within the same
            optimization. Scalar/array usage is the same as value
            keyword.

        offset : scalar or array.  Define a user supplied offset
            variable for the design variable group.  This is often
            necessary when design variable has a large magnitude, but
            only changes a little about this value.

        choices : list
            Specify a list of choices for discrete design variables

        Examples
        --------
        >>> # Add a single design variable 'alpha'
        >>> optProb.addVar('alpha', type='c', value=2.0, lower=0.0, upper=10.0, \
        scale=0.1)
        >>> # Add 10 unscaled variables of 0.5 between 0 and 1 with name 'y'
        >>> optProb.addVarGroup('y', type='c', value=0.5, lower=0.0, upper=1.0, \
        scale=1.0)

        Notes
        -----
        Calling addVar() and addVarGroup(..., nVars=1, ...) are
        **NOT** equivalent! The variable added with addVar() will be
        returned as scalar, while variable returned from addVarGroup
        will be an array of length 1.

        It is recommended that the addVar() and addVarGroup() calls
        follow the examples above by including all the keyword
        arguments. This make it very clear the intent of the script's
        author. The type, value, lower, upper and scale should be
        given for all variables even if the default value is used.
        """

        # Check that the nVars is > 0.
        if nVars < 1:
            raise Error(
                "The 'nVars' argument to addVarGroup must be greater " "than or equal to 1. The bad DV is %s." % name
            )

        # Check that the type is ok:
        if type not in ["c", "i", "d"]:
            raise Error("Type must be one of 'c' for continuous, " "'i' for integer or 'd' for discrete.")

        # ------ Process the value argument
        value = np.atleast_1d(value).real
        if len(value) == 1:
            value = value[0] * np.ones(nVars)
        elif len(value) == nVars:
            pass
        else:
            raise Error(
                "The length of the 'value' argument to "
                "addVarGroup is %d, but the number of "
                "variables in nVars is %d." % (len(value), nVars)
            )

        if lower is None:
            lower = [None for i in range(nVars)]
        elif np.isscalar(lower):
            lower = lower * np.ones(nVars)
        elif len(lower) == nVars:
            lower = np.atleast_1d(lower).real
        else:
            raise Error(
                "The 'lower' argument to addVarGroup is "
                "invalid. It must be None, a scalar, or a "
                "list/array or length nVars=%d." % (nVars)
            )

        if upper is None:
            upper = [None for i in range(nVars)]
        elif np.isscalar(upper):
            upper = upper * np.ones(nVars)
        elif len(upper) == nVars:
            upper = np.atleast_1d(upper).real
        else:
            raise Error(
                "The 'upper' argument to addVarGroup is "
                "invalid. It must be None, a scalar, or a "
                "list/array or length nVars=%d." % (nVars)
            )

        # ------ Process the scale argument
        if scale is None:
            scale = np.ones(nVars)
        else:
            scale = np.atleast_1d(scale)
            if len(scale) == 1:
                scale = scale[0] * np.ones(nVars)
            elif len(scale) == nVars:
                pass
            else:
                raise Error(
                    "The length of the 'scale' argument to "
                    "addVarGroup is %d, but the number of "
                    "variables in nVars is %d." % (len(scale), nVars)
                )

        # ------ Process the offset argument
        if offset is None:
            offset = np.ones(nVars)
        else:
            offset = np.atleast_1d(offset)
            if len(offset) == 1:
                offset = offset[0] * np.ones(nVars)
            elif len(offset) == nVars:
                pass
            else:
                raise Error(
                    "The length of the 'offset' argument to "
                    "addVarGroup is %d, but the number of "
                    "variables in nVars is %d." % (len(offset), nVars)
                )

        # Determine if scalar i.e. it was called from addVar():
        scalar = kwargs.pop("scalar", False)

        # Now create all the variable objects
        varList = []
        for iVar in range(nVars):
            varName = name + "_%d" % iVar
            varList.append(
                Variable(
                    varName,
                    type=type,
                    value=value[iVar],
                    lower=lower[iVar],
                    upper=upper[iVar],
                    scale=scale[iVar],
                    offset=offset[iVar],
                    scalar=scalar,
                    choices=choices,
                )
            )

        if name in self.variables:
            # Check that the variables happen to be the same
            if not len(self.variables[name]) == len(varList):
                raise Error("The supplied name '%s' for a variable group " "has already been used!" % name)
            for i in range(len(varList)):
                if not varList[i] == self.variables[name][i]:
                    raise Error("The supplied name '%s' for a variable group " "has already been used!" % name)
            # We we got here, we know that the variables we wanted to
            # add are **EXACTLY** the same so that's cool. We'll just
            # overwrite with the varList below.
        else:
            # Finally we set the variable list
            self.variables[name] = varList

    def delVar(self, name):
        """
        Delete a variable or variable group

        Parameters
        ----------
        name : str
           Name of variable or variable group to remove
           """
        try:
            self.variables.pop(name)
        except KeyError:
            print("%s was not a valid design variable name." % name)

    def _reduceDict(self, variables):
        """
        This is a specialized function that is used to communicate
        variables from dictionaries across the comm to ensure that all
        processors end up with the same dictionary. It is used for
        communicating the design variables and constraints, which may
        be specified on different processors independently.
        """

        # Step 1: Gather just the key names:
        allKeys = self.comm.gather(list(variables.keys()), root=0)

        # Step 2: Determine the unique set:
        procKeys = {}
        if self.comm.rank == 0:
            # We can do the reduction efficiently using a dictionary: The
            # algorithm is as follows: . Loop over the processors in order,
            # and check if key is in procKeys. If it isn't, add with proc
            # ID. This ensures that when we're done, the keys of 'procKeys'
            # contains all the unique values we need, AND it has a single
            # (lowest proc) that contains that key
            for iProc in range(len(allKeys)):
                for key in allKeys[iProc]:
                    if key not in procKeys:
                        procKeys[key] = iProc

            # Now pop any keys out with iProc = 0, since we want the
            # list of ones NOT one the root proc
            for key in list(procKeys.keys()):
                if procKeys[key] == 0:
                    procKeys.pop(key)

        # Step 3. Now broadcast this back to everyone
        procKeys = self.comm.bcast(procKeys, root=0)

        # Step 4. The required processors can send the variables
        if self.comm.rank == 0:
            for key in procKeys:
                variables[key] = self.comm.recv(source=procKeys[key], tag=0)
        else:
            for key in procKeys:
                if procKeys[key] == self.comm.rank:
                    self.comm.send(variables[key], dest=0, tag=0)

        # Step 5. And we finally broadcast the final list back:
        variables = self.comm.bcast(variables, root=0)

        return variables

    def addObj(self, name, *args, **kwargs):
        """
        Add Objective into Objectives Set
        """

        self.objectives[name] = Objective(name, *args, **kwargs)

    def addCon(self, name, *args, **kwargs):
        """
        Convenience function. See addConGroup() for more information
        """

        self.addConGroup(name, 1, *args, **kwargs)

    def addConGroup(self, name, nCon, lower=None, upper=None, scale=1.0, linear=False, wrt=None, jac=None):
        """Add a group of variables into a variable set. This is the main
        function used for adding variables to pyOptSparse.

        Parameters
        ----------
        name : str
            Constraint name. All names given to constraints must be unique

        nCon : int
            The number of constraints in this group

        lower : scalar or array
            The lower bound(s) for the constraint. If it is a scalar,
            it is applied to all nCon constraints. If it is an array,
            the array must be the same length as nCon.

        upper : scalar or array
            The upper bound(s) for the constraint. If it is a scalar,
            it is applied to all nCon constraints. If it is an array,
            the array must be the same length as nCon.

        scale : scalar or array

            A scaling factor for the constraint. It is generally
            advisable to have most optimization constraint around the
            same order of magnitude.

        linear : bool
            Flag to specify if this constraint is linear. If the
            constraint is linear, both the 'wrt' and 'jac' keyword
            arguments must be given to specify the constant portion of
            the constraint jacobian.

        wrt : iterable (list, set, OrderedDict, array etc)
            'wrt' stand for stands for 'With Respect To'. This
            specifies for what dvs have non-zero jacobian values
            for this set of constraints. The order is not important.

        jac : dictionary
            For linear and sparse non-linear constraints, the constraint
            jacobian must be passed in. The structure is jac dictionary
            is as follows:

            {'dvName1':<matrix1>, 'dvName2', <matrix1>, ...}

            They keys of the jacobian must correspond to the dvGroups
            given in the wrt keyword argument. The dimensions of each
            "chunk" of the constraint jacobian must be consistent. For
            example, <matrix1> must have a shape of (nCon, nDvs) where
            nDVs is the total number of design variables in
            dvName1. <matrix1> may be a dense numpy array or it may be
            scipy sparse matrix. However, it is *HIGHLY* recommended
            that sparse constraints are supplied to pyOptSparse using
            the pyOptSparse's simplified sparse matrix format. The
            reason for this is that it is *impossible* for force scipy
            sparse matrices to keep a fixed sparsity pattern; if the
            sparsity pattern changes during an optimization, *IT WILL
            FAIL*.

            The three simplified pyOptSparse sparse matrix formats are
            summarized below:

            mat = {'coo':[row, col, data], 'shape':[nrow, ncols]} # A coo matrix
            mat = {'csr':[rowp, colind, data], 'shape':[nrow, ncols]} # A csr matrix
            mat = {'coo':[colp, rowind, data], 'shape':[nrow, ncols]} # A csc matrix

            Note that for nonlinear constraints (linear=False), the
            values themselves in the matrices in jac do not matter,
            but the sparsity structure **does** matter. It is
            imperative that entries that will at some point have
            non-zero entries have non-zero entries in jac
            argument. That is, we do not let the sparsity structure of
            the jacobian change throughout the optimization. This
            stipulation is automatically checked internally.

        """

        if name in self.constraints:
            raise Error("The supplied name '%s' for a constraint group " "has already been used." % name)

        # Simply add constraint object
        self.constraints[name] = Constraint(name, nCon, linear, wrt, jac, lower, upper, scale)

    def getDVs(self):
        """
        Return a dictionary of the design variables. In most common
        usage, this function is not required.

        Returns
        -------
        outDVs : dict
            The dictionary of variables. This is the same as 'x' that
            would be used to call the user objective function.
        """
        self.finalizeDesignVariables()
        self.finalizeConstraints()
        outDVs = {}
        for dvGroup in self.variables:
            nvar = len(self.variables[dvGroup])
            # If it is a single DV, return a scalar rather than a numpy array
            if nvar == 1:
                var = self.variables[dvGroup][0]
                outDVs[dvGroup] = var.value
            else:
                outDVs[dvGroup] = np.zeros(nvar)
                for i in range(nvar):
                    var = self.variables[dvGroup][i]
                    outDVs[dvGroup][i] = var.value
        # we convert the dict to array to scale everything consistently
        scaled_DV = self._mapXtoUser_Dict(outDVs)
        return scaled_DV

    def setDVs(self, inDVs):
        """
        set the problem design variables from a dictionary. In most
        common usage, this function is not required.

        Parameters
        ----------
        inDVs : dict
            The dictionary of variables. This dictionary is like the
            'x' that would be used to call the user objective
            function.
        """
        self.finalizeDesignVariables()
        self.finalizeConstraints()
        # we process dicts to arrays to perform scaling in a uniform way
        # then process back to dict
        scaled_DV = self._mapXtoOpt_Dict(inDVs)
        for dvGroup in self.variables:
            if dvGroup in inDVs:
                nvar = len(self.variables[dvGroup])
                scalar = self.dvOffset[dvGroup][2]
                for i in range(nvar):
                    var = self.variables[dvGroup][i]
                    if scalar:
                        var.value = scaled_DV[dvGroup]
                    else:
                        # Must be an array
                        var.value = scaled_DV[dvGroup][i]

    def setDVsFromHistory(self, histFile, key=None):
        """
        Set optimization variables from a previous optimization. This
        is like a cold start, but some variables may have been added
        or removed from the previous optimization. This will try to
        set all variables it can.

        Parameters
        ----------
        histFile : str
            Filename of the history file to read
        key : str
            Key of the history file to use for the x values. The
            default is None which will use the last x-value stored in
            the dictionary.
        """

        if os.path.exists(histFile):
            hist = SqliteDict(histFile)
            if key is None:
                key = hist["last"]

            self.setDVs(hist[key]["xuser"])
            hist.close()
        else:
            raise Error("History file '%s' not found!." % histFile)

    def printSparsity(self, verticalPrint=False):
        """
        This function prints an (ascii) visualization of the jacobian
        sparsity structure. This helps the user visualize what
        pyOptSparse has been given and helps ensure it is what the
        user expected. It is highly recommended this function be
        called before the start of every optimization to verify the
        optimization problem setup.

        Parameters
        ----------
        verticalPrint : bool
            True if the design variable names in the header should be printed
            vertically instead of horizontally. If true, this will make the
            constraint Jacobian print out more narrow and taller.

        Warnings
        --------
        This function is **collective** on the optProb comm. It is
        therefore necessary to call this function on **all**
        processors of the optProb comm.

        """
        self.finalizeDesignVariables()
        self.finalizeConstraints()

        if self.comm.rank != 0:
            return

        # Header describing what we are printing:
        print("+" + "-" * 78 + "-" + "+")
        print("|" + " " * 19 + "Sparsity structure of constraint Jacobian" + " " * 19 + "|")
        print("+" + "-" * 78 + "-" + "+")

        # We will do this with a 2d numpy array of characters since it
        # will make slicing easier

        # First determine the requried number of rows
        nRow = 1  # Header
        nRow += 1  # Line
        maxConNameLen = 0
        for iCon in self.constraints:
            nRow += 1  # Name
            con = self.constraints[iCon]
            maxConNameLen = max(maxConNameLen, len(con.name) + 6 + int(np.log10(con.ncon)) + 1)
            nRow += 1  # Line

        # And now the columns:
        nCol = maxConNameLen
        nCol += 2  # Space plus line
        varCenters = []
        longestNameLength = 0
        for dvGroup in self.variables:
            nvar = self.dvOffset[dvGroup][1] - self.dvOffset[dvGroup][0]

            # If printing vertically, put in a blank string of length 3
            if verticalPrint:
                var_str = "   "

            # Otherwise, put in the variable and its size
            else:
                var_str = dvGroup + " (%d)" % nvar

            # Find the length of the longest name for design variables
            longestNameLength = max(len(dvGroup), longestNameLength)

            varCenters.append(nCol + len(var_str) / 2 + 1)
            nCol += len(var_str)
            nCol += 2  # Spaces on either side
            nCol += 1  # Line

        txt = np.zeros((nRow, nCol), dtype=str)
        txt[:, :] = " "
        # Outline of the matrix on left and top
        txt[1, maxConNameLen + 1 : -1] = "-"
        txt[2:-1, maxConNameLen + 1] = "|"

        # Print the variable names:
        iCol = maxConNameLen + 2
        for dvGroup in self.variables:
            nvar = self.dvOffset[dvGroup][1] - self.dvOffset[dvGroup][0]
            if verticalPrint:
                var_str = "   "
            else:
                var_str = dvGroup + " (%d)" % nvar
            var_str_length = len(var_str)
            txt[0, iCol + 1 : iCol + var_str_length + 1] = list(var_str)
            txt[2:-1, iCol + var_str_length + 2] = "|"
            iCol += var_str_length + 3

        # Print the constraint names;
        iRow = 2

        for iCon in self.constraints:
            con = self.constraints[iCon]
            name = con.name
            if con.linear:
                name = name + "(L)"

            name = name + " (%d)" % con.ncon
            var_str_length = len(name)
            # The name
            txt[iRow, maxConNameLen - var_str_length : maxConNameLen] = list(name)

            # Now we write a 'X' if there is something there:
            varKeys = list(self.variables.keys())
            for dvGroup in range(len(varKeys)):
                if varKeys[dvGroup] in con.wrt:
                    txt[int(iRow), int(varCenters[dvGroup])] = "X"

            # The separator
            txt[iRow + 1, maxConNameLen + 1 :] = "-"
            iRow += 2

        # Corners - just to make it nice :-)
        txt[1, maxConNameLen + 1] = "+"
        txt[-1, maxConNameLen + 1] = "+"
        txt[1, -1] = "+"
        txt[-1, -1] = "+"

        # If we're printing vertically, add an additional text array on top
        # of the already created txt array
        if verticalPrint:

            # It has the same width and a height corresponding to the length
            # of the longest design variable name
            newTxt = np.zeros((longestNameLength + 1, nCol), dtype=str)
            newTxt[:, :] = " "
            txt = np.vstack((newTxt, txt))

            # Loop through the letters in the longest design variable name
            # and add the letters for each design variable
            for i in range(longestNameLength + 2):

                # Make a space between the name and the size
                if i >= longestNameLength:
                    txt[i, :] = " "

                # Loop through each design variable
                for j, dvGroup in enumerate(self.variables):

                    # Print a letter in the name if any remain
                    if i < longestNameLength and i < len(dvGroup):
                        txt[i, int(varCenters[j])] = dvGroup[i]

                    # Format and print the size of the design variable
                    elif i > longestNameLength:
                        var_str = "(" + str(self.dvOffset[dvGroup][1] - self.dvOffset[dvGroup][0]) + ")"
                        half_length = len(var_str) / 2
                        k = int(varCenters[j])
                        txt[i, int(k - half_length + 1) : int(k - half_length + 1 + len(var_str))] = list(var_str)

        for i in range(len(txt)):
            print("".join(txt[i]))

    def getDVConIndex(self, startIndex=1, printIndex=True):
        """
        Return the index of a scalar DV/constraint, or the beginning
        and end index (inclusive) of a DV/constraint array.
        This is useful for looking at SNOPT gradient check output,
        and the default startIndex=1 is for that purpose
        """

        # Get the begin and end index (inclusive) of design variables
        # using infomation from finalizeDesignVariables()
        dvIndex = OrderedDict()
        # Loop over the actual DV names
        for dvGroup in self.dvOffset:
            ind0 = self.dvOffset[dvGroup][0] + startIndex
            ind1 = self.dvOffset[dvGroup][1] + startIndex
            # if it is a scalar DV, return just the index
            if ind1 - ind0 == 1:
                dvIndex[dvGroup] = [ind0]
            else:
                dvIndex[dvGroup] = [ind0, ind1 - 1]

        # Get the begin and end index (inclusive) of constraints
        conIndex = OrderedDict()
        conCounter = startIndex
        for iCon in self.constraints:
            n = self.constraints[iCon].ncon
            if n == 1:
                conIndex[iCon] = [conCounter]
            else:
                conIndex[iCon] = [conCounter, conCounter + n - 1]
            conCounter += n

        # Print them all to terminal
        if printIndex and self.comm.rank == 0:
            print("### DESIGN VARIABLES ###")
            for dvGroup in dvIndex:
                print(dvGroup, dvIndex[dvGroup])
            print("### CONSTRAINTS ###")
            for conKey in conIndex:
                print(conKey, conIndex[conKey])

        return dvIndex, conIndex

    # =======================================================================
    #       All the functions from here down should not need to be called
    #       by the user. Most functions are public since the individual
    #       optimizers need to be able to call them
    # =======================================================================

    def finalizeDesignVariables(self):
        """
        Communicate design variables potentially from different
        processors and form the DVOffset dict. This routine should be
        called from the individual optimizers
        """

        # First thing we need is to determine the consistent set of
        # variables from all processors.
        self.variables = self._reduceDict(self.variables)

        dvCounter = 0
        self.dvOffset = OrderedDict()

        for dvGroup in self.variables:
            n = len(self.variables[dvGroup])
            self.dvOffset[dvGroup] = [dvCounter, dvCounter + n, self.variables[dvGroup][0].scalar]
            dvCounter += n
        self.ndvs = dvCounter

    def finalizeConstraints(self):
        """
        **This function should not need to be called by the user**

        There are several functions for this routine:

        1. Determine the number of constraints

        2. Determine the final scaling array for the design variables

        3. Determine if it is possible to return a complete dense
           jacobian. Most of this time, we should be using the dictionary-
           based return
        """

        # First thing we need is to determine the consistent set of
        # constraints from all processors
        self.constraints = self._reduceDict(self.constraints)

        # ----------------------------------------------------
        # Step 1. Determine number of constraints and scaling:
        # ----------------------------------------------------

        # Determine number of constraints
        self.nCon = 0
        for iCon in self.constraints:
            self.nCon += self.constraints[iCon].ncon

        # Loop over the constraints assigning the row start (rs) and
        # row end (re) values. The actual ordering depends on if
        # constraints are reordered or not.
        rowCounter = 0
        conScale = np.zeros(self.nCon)
        for iCon in self.constraints:
            con = self.constraints[iCon]
            con.finalize(self.variables, self.dvOffset, rowCounter)
            rowCounter += con.ncon
            conScale[con.rs : con.re] = con.scale

        if self.nCon > 0:
            self.conScale = conScale
        else:
            self.conScale = None

        # -----------------------------------------
        # Step 2a. Assemble design variable scaling
        # -----------------------------------------
        xscale = []
        for dvGroup in self.variables:
            for var in self.variables[dvGroup]:
                xscale.append(var.scale)
        self.invXScale = 1.0 / np.array(xscale)

        # -----------------------------------------
        # Step 2a. Assemble design variable offset
        # -----------------------------------------
        xoffset = []
        for dvGroup in self.variables:
            for var in self.variables[dvGroup]:
                xoffset.append(var.offset)
        self.xOffset = np.array(xoffset)

        # --------------------------------------
        # Step 3. Map objective names to indices
        # --------------------------------------
        for idx, objKey in enumerate(self.objectives):
            self.objectiveIdx[objKey] = idx

        # ---------------------------------------------
        # Step 4. Final jacobian for linear constraints
        # ---------------------------------------------
        for iCon in self.constraints:
            con = self.constraints[iCon]
            if con.linear:
                data = []
                row = []
                col = []

                for dvGroup in con.jac:
                    # ss means 'start - stop'
                    ss = self.dvOffset[dvGroup]

                    row.extend(con.jac[dvGroup]["coo"][IROW])
                    col.extend(con.jac[dvGroup]["coo"][ICOL] + ss[0])
                    data.extend(con.jac[dvGroup]["coo"][IDATA])

                # Now create a coo, convert to CSR and store
                con.linearJacobian = coo_matrix((data, (row, col)), shape=[con.ncon, self.ndvs]).tocsr()

    def getOrdering(self, conOrder, oneSided, noEquality=False):
        """
        Internal function that is used to produce a index list that
        reorders the constraints the way a particular optimizer needs.

        Parameters
        ----------
        conOrder : list
            This must contain the following 4 strings: 'ni', 'li',
            'ne', 'le' which stand for nonlinear inequality, linear
            inequality, nonlinear equality and linear equality. This
            defines the order that the optimizer wants the constraints

        oneSided : bool
           Flag to do all constraints as one-sided instead of two
           sided. Most optimizers need this but some can deal with the
           two-sided constraints properly (snopt and ipopt for
           example)

        noEquality : bool
           Flag to split equality constraints into two inequality
           constraints. Some optimizers (CONMIN for example) can't do
           equality constraints explicitly.
           """

        # Now for the fun part determine what *actual* order the
        # constraints need to be in: We recognize the following
        # constraint types:
        # ne : nonlinear equality
        # ni : nonlinear inequality
        # le : linear equality
        # li : linear inequality

        # The oneSided flag determines if we use the one or two sided
        # constraints. The result of the following calculation is the
        # a single index vector that that maps the natural ordering of
        # the constraints to the order that optimizer has
        # requested. This will be returned so the optimizer can do
        # what they want with it.

        if self.nCon == 0:
            if self.dummyConstraint:
                return [], [-INFINITY], [INFINITY], None
            else:
                return np.array([], "d")

        indices = []
        fact = []
        lower = []
        upper = []

        for conType in conOrder:
            for iCon in self.constraints:
                con = self.constraints[iCon]
                # Make the code below easier to read:
                econ = con.equalityConstraints
                if oneSided:
                    icon = con.oneSidedConstraints
                else:
                    icon = con.twoSidedConstraints

                if conType == "ne" and not con.linear:
                    if noEquality:
                        # Expand Equality constraint to two:
                        indices.extend(con.rs + econ["ind"])
                        fact.extend(econ["fact"])
                        lower.extend(econ["value"])
                        upper.extend(econ["value"])
                        # ....And the other side
                        indices.extend(con.rs + econ["ind"])
                        fact.extend(-1.0 * econ["fact"])
                        lower.extend(econ["value"])
                        upper.extend(econ["value"])

                    else:
                        indices.extend(con.rs + econ["ind"])
                        fact.extend(econ["fact"])
                        lower.extend(econ["value"])
                        upper.extend(econ["value"])

                if conType == "ni" and not con.linear:
                    indices.extend(con.rs + icon["ind"])
                    fact.extend(icon["fact"])
                    lower.extend(icon["lower"])
                    upper.extend(icon["upper"])

                if conType == "le" and con.linear:
                    if noEquality:
                        # Expand Equality constraint to two:
                        indices.extend(con.rs + econ["ind"])
                        fact.extend(econ["fact"])
                        lower.extend([-INFINITY] * len(econ["fact"]))
                        upper.extend(econ["value"])
                        # ....And the other side
                        indices.extend(con.rs + econ["ind"])
                        fact.extend(-1.0 * econ["fact"])
                        lower.extend([-INFINITY] * len(econ["fact"]))
                        upper.extend(-econ["value"])
                    else:
                        indices.extend(con.rs + econ["ind"])
                        fact.extend(econ["fact"])
                        lower.extend(econ["value"])
                        upper.extend(econ["value"])

                if conType == "li" and con.linear:
                    indices.extend(con.rs + icon["ind"])
                    fact.extend(icon["fact"])
                    lower.extend(icon["lower"])
                    upper.extend(icon["upper"])

        if len(fact) == 0:
            fact = None
        return np.array(indices), np.array(lower), np.array(upper), fact

    def processXtoDict(self, x):
        """
        **This function should not need to be called by the user**

        Take the flattened array of variables in 'x' and return a
        dictionary of variables keyed on the name of each variable.

        Parameters
        ----------
        x : array
            Flattened array from optimizer
        """
        xg = OrderedDict()
        imax = 0
        for dvGroup in self.variables:
            istart = self.dvOffset[dvGroup][0]
            iend = self.dvOffset[dvGroup][1]
            scalar = self.dvOffset[dvGroup][2]
            imax = max(imax, iend)
            try:
                if scalar:
                    xg[dvGroup] = x[..., istart]
                else:
                    xg[dvGroup] = x[..., istart:iend].copy()
            except IndexError:
                raise Error("Error processing x. There " "is a mismatch in the number of variables.")
        if imax != self.ndvs:
            raise Error("Error processing x. There " "is a mismatch in the number of variables.")
        return xg

    def processXtoVec(self, x):
        """
        **This function should not need to be called by the user**

        Take the dictionary form of x and convert back to flattened
        array.

        Parameters
        ----------
        x : dict
            Dictionary form of variables

        Returns
        -------
        x_array : array
            Flattened array of variables
        """

        x_array = np.zeros(self.ndvs)
        imax = 0
        for dvGroup in self.variables:
            istart = self.dvOffset[dvGroup][0]
            iend = self.dvOffset[dvGroup][1]
            imax = max(imax, iend)
            scalar = self.dvOffset[dvGroup][2]
            try:
                if scalar:
                    x_array[..., istart] = x[dvGroup]
                else:
                    x_array[..., istart:iend] = x[dvGroup]
            except IndexError:
                raise Error("Error deprocessing x. There " "is a mismatch in the number of variables.")
        if imax != self.ndvs:
            raise Error("Error deprocessing x. There is a mismatch in the" " number of variables.")

        return x_array

    def processObjtoVec(self, funcs, scaled=True):
        """
        **This function should not need to be called by the user**

        This is currently just a stub-function. It is here since it
        the future we may have to deal with multiple objectives so
        this function will deal with that

        Parameters
        ----------
        funcs : dictionary of function values

        Returns
        -------
        obj : float or array
            Processed objective(s).
            """
        fobj = []
        for objKey in self.objectives.keys():
            if objKey in funcs:
                try:
                    f = np.squeeze(funcs[objKey]).item()
                except ValueError:
                    raise Error("The objective return value, '%s' must be a " "scalar!" % objKey)
                # Store objective for printing later
                self.objectives[objKey].value = f
                fobj.append(f)
            else:
                raise Error("The key for the objective, '%s' was not found." % objKey)

        # scale the objective
        if scaled:
            fobj = self._mapObjtoOpt(fobj)
        # Finally squeeze back out so we get a scalar for a single objective
        return np.squeeze(fobj)

    def processObjtoDict(self, fobj_in, scaled=True):
        """
        This function converts the objective in array form
        to the corresponding dictionary form.

        Parameters
        ----------
        fobj_in : float or ndarray
            The objective in array format. In the case of a single objective,
            a float can also be accepted.
        scaled : bool
            Flag specifying if the returned dictionary should be scaled by
            the pyOpt scaling.

        Returns
        -------
        fobj : dictionary
            The dictionary form of fobj_in, which is just a key:value pair
            for each objective.
        """
        fobj = {}
        fobj_in = np.atleast_1d(fobj_in)
        for objKey in self.objectives.keys():
            iObj = self.objectiveIdx[objKey]
            try:
                fobj[objKey] = fobj_in[iObj]
            except IndexError:
                raise Error("The input array shape is incorrect!")
        if scaled:
            fobj = self._mapObjtoOpt(fobj)
        return fobj

    def processContoVec(self, fcon_in, scaled=True, dtype="d", natural=False):
        """
        **This function should not need to be called by the user**

        Parameters
        ----------
        fcon_in : dict
            Dictionary of constraint values

        scaled : bool
            Flag specifying if the returned array should be scaled by
            the pyOpt scaling. The only type this is not true is
            when the automatic derivatives are used

        dtype : str
            String specifying the data type to return. Normally this
            is 'd' for a float. The complex-step derivative
            computations will call this function with 'D' to ensure
            that the complex perturbations pass through correctly.

        natural : bool
            Flag to specify if the data should be returned in the
            natural ordering. This is only used when computing
            gradient automatically with FD/CS.
        """

        if self.dummyConstraint:
            return np.array([0])

        # We REQUIRE that fcon_in is a dict:
        fcon = np.zeros(self.nCon, dtype=dtype)
        for iCon in self.constraints:
            con = self.constraints[iCon]
            if iCon in fcon_in:

                # Make sure it is at least 1-dimensional:
                c = np.atleast_1d(fcon_in[iCon])
                if dtype == "d":
                    c = np.real(c)
                # Make sure it is the correct size:
                if c.shape[-1] == self.constraints[iCon].ncon:
                    fcon[..., con.rs : con.re] = c
                else:
                    raise Error(
                        "%d constraint values were returned in "
                        "%s, but expected %d." % (len(fcon_in[iCon]), iCon, self.constraints[iCon].ncon)
                    )

                # Store constraint values for printing later
                con.value = copy.copy(c)
            else:
                raise Error("No constraint values were found for the " "constraint '%s'." % iCon)

        # Perform scaling on the original jacobian:
        if scaled:
            fcon = self._mapContoOpt(fcon)

        if natural:
            return fcon
        else:
            if self.nCon > 0:
                fcon = fcon[..., self.jacIndices]
                fcon = self.fact * fcon - self.offset
                return fcon
            else:
                return fcon

    def processContoDict(self, fcon_in, scaled=True, dtype="d", natural=False, multipliers=False):
        """
        **This function should not need to be called by the user**

        Parameters
        ----------
        fcon_in : array
            Array of constraint values to be converted into a dictionary

        scaled : bool
            Flag specifying if the returned array should be scaled by
            the pyOpt scaling. The only type this is not true is
            when the automatic derivatives are used

        dtype : str
            String specifying the data type to return. Normally this
            is 'd' for a float. The complex-step derivative
            computations will call this function with 'D' to ensure
            that the complex perturbations pass through correctly.

        natural : bool
            Flag to specify if the input data is in the
            natural ordering. This is only used when computing
            gradient automatically with FD/CS.

        multipliers : bool
            Flag that indicates whether this deprocessing is for the
            multipliers or the constraint values. In the case of multipliers,
            no constraint offset should be applied.
            """

        if self.dummyConstraint:
            return {"dummy": 0}

        if not hasattr(self, "jacIndicesInv"):
            self.jacIndicesInv = np.argsort(self.jacIndices)

        # Unscale the nonlinear constraints
        if not natural:
            if self.nCon > 0:
                m = len(self.jacIndices)
                # Apply the offset (if this is for constraint values)
                if not multipliers:
                    fcon_in[:m] += self.offset

                # Since self.fact elements are unit magnitude and the
                # values are either 1 or -1...
                fcon_in[:m] = self.fact * fcon_in[:m]

                # Undo the ordering
                fcon_in[:m] = fcon_in[self.jacIndicesInv]

        # Perform constraint scaling
        if scaled:
            fcon_in = self._mapContoOpt(fcon_in)

        # We REQUIRE that fcon_in is an array:
        fcon = {}
        for iCon in self.constraints:
            con = self.constraints[iCon]
            fcon[iCon] = fcon_in[..., con.rs : con.re]

        return fcon

    def evaluateLinearConstraints(self, x, fcon):
        """
        This function is required for optimizers that do not explicitly
        treat the linear constraints. For those optimizers, we will
        evaluate the linear constraints here. We place the values of
        the linear constraints in the fcon dictionary such that it
        appears as if the user evaluated these constraints.

        Parameters
        ----------
        x : array
            This must be the processed x-vector from the optimizer

        fcon : dict
            Dictionary of the constraints. The linear constraints are
            to be added to this dictionary.
            """

        # This is actually pretty easy; it's just a matvec with the
        # proper linearJacobian entry we've already computed
        for iCon in self.constraints:
            if self.constraints[iCon].linear:
                fcon[iCon] = self.constraints[iCon].linearJacobian.dot(x)

    def processObjectiveGradient(self, funcsSens):
        """
        **This function should not need to be called by the user**

        This generic function is used to assemble the objective
        gradient(s)

        Parameters
        ----------
        funcsSens : dict
            Dictionary of all function gradients. Just extract the
            objective(s) we need here.
        """

        dvGroups = set(self.variables.keys())

        nobj = len(self.objectives)
        gobj = np.zeros((nobj, self.ndvs))

        cond = False
        # this version is required for python 3 compatibility
        cond = isinstance(next(iterkeys(funcsSens)), str)

        if cond:
            iObj = 0
            for objKey in self.objectives.keys():
                if objKey in funcsSens:
                    for dvGroup in funcsSens[objKey]:
                        if dvGroup in dvGroups:
                            # Now check that the array is the correct length:
                            ss = self.dvOffset[dvGroup]
                            tmp = np.array(funcsSens[objKey][dvGroup]).squeeze()
                            if tmp.size == ss[1] - ss[0]:
                                # Everything checks out so set:
                                gobj[iObj, ss[0] : ss[1]] = tmp
                            else:
                                raise Error(
                                    "The shape of the objective derivative "
                                    "for dvGroup '%s' is the incorrect "
                                    "length. Expecting a shape of %s but "
                                    "received a shape of %s."
                                    % (dvGroup, (ss[1] - ss[0],), funcsSens[objKey][dvGroup].shape)
                                )
                        else:
                            raise Error("The dvGroup key '%s' is not valid" % dvGroup)
                else:
                    raise Error("The key for the objective gradient, '%s', was not found." % objKey)
                iObj += 1
        else:  # Then it must be a tuple; assume flat dict
            for (objKey, dvGroup), _ in iteritems(funcsSens):
                if objKey in self.objectives.keys():
                    try:
                        iObj = self.objectiveIdx[objKey]
                    except KeyError:
                        raise Error("The key for the objective gradient, '%s', was not found." % objKey)
                    try:
                        ss = self.dvOffset[dvGroup]
                    except KeyError:
                        raise Error("The dvGroup key '%s' is not valid" % dvGroup)
                    tmp = np.array(funcsSens[objKey, dvGroup]).squeeze()
                    if tmp.size == ss[1] - ss[0]:
                        # Everything checks out so set:
                        gobj[iObj, ss[0] : ss[1]] = tmp
                    else:
                        raise Error(
                            "The shape of the objective derivative "
                            "for dvGroup '%s' is the incorrect "
                            "length. Expecting a shape of %s but "
                            "received a shape of %s." % (dvGroup, (ss[1] - ss[0],), funcsSens[objKey, dvGroup].shape)
                        )

        # Note that we looped over the keys in funcsSens[objKey]
        # and not the variable keys since a variable key not in
        # funcsSens[objKey] will just be left to zero. We have
        # implicitly assumed that the objective gradient is dense
        # and any keys that are provided are simply zero.
        # end (objective keys)

        # Do scaling
        gobj = self._mapObjGradtoOpt(gobj)

        # Finally squeeze back out so we get a 1D vector for a single objective
        return np.squeeze(gobj)

    def processConstraintJacobian(self, gcon):
        """
        **This function should not need to be called by the user**

        This generic function is used to assemble the entire
        constraint jacobian. The order of the constraint jacobian is
        in 'natural' ordering, that is the order the constraints have
        been added (mostly; since it can be different when constraints
        are added on different processors).

        The input is gcon, which is dict or an array. The array format
        should only be used when the pyOpt_gradient class is used
        since this results in a dense (and correctly oriented)
        jacobian. The user should NEVER return a dense jacobian since
        this extremely fickle and easy to break. The dict 'gcon' must
        contain only the non-linear constraints jacobians; the linear
        ones will be added automatically.

        Parameters
        ----------
        gcon : array or dict
            Constraint gradients. Either a complete 2D array or a nested
            dictionary of gradients given with respect to the variables.

        Returns
        -------
        gcon : dict with csr data
            Return the jacobian in a sparse csr format.
            can be easily converted to csc, coo or dense format as
            required by individual optimizers
            """

        # We don't have constraints at all! However we *may* have to
        # include a dummy constraint:
        if self.nCon == 0:
            if self.dummyConstraint:
                return convertToCSR(np.zeros((1, self.ndvs)))
            else:
                return np.zeros((0, self.ndvs), "d")

        # For simplicity we just add the linear constraints into gcon
        # so they can be processed along with the rest:
        for iCon in self.constraints:
            if self.constraints[iCon].linear:
                gcon[iCon] = copy.deepcopy(self.constraints[iCon].jac)

        # We now know we must process as a dictionary. Below are the
        # lists for the matrix entries.
        data = []
        row = []
        col = []
        ii = 0

        # Otherwise, process constraints in the dictionary form.
        # Loop over all constraints:
        for iCon in self.constraints:
            con = self.constraints[iCon]

            # Now loop over all required keys for this constraint:
            for dvGroup in con.wrt:
                # ss means 'start - stop'
                ss = self.dvOffset[dvGroup]
                ndvs = ss[1] - ss[0]

                gotDerivative = False
                try:  # Try using a nested dictionary return
                    if dvGroup in gcon[iCon]:
                        tmp = convertToCOO(gcon[iCon][dvGroup])
                        gotDerivative = True
                except KeyError:
                    try:  # Using tuple dictornary return
                        tmp = convertToCOO(gcon[iCon, dvGroup])
                        gotDerivative = True
                    except KeyError:
                        raise Error(
                            'The constraint jacobian entry for "{}" with respect to "{}"'
                            ", as was defined in addConGroup(), was not found in"
                            " constraint jacobian dictionary provided.".format(con.name, dvGroup)
                        )
                if not gotDerivative:
                    # All keys for this constraint must be returned
                    # since the user has explictly specified the wrt.
                    if not con.partialReturnOk:
                        raise Error(
                            "Constraint '%s' was expecting a jacobain with "
                            "respect to dvGroup '%s' as was supplied in "
                            "addConGroup(). This was not found in the "
                            "constraint jacobian dictionary" % (con.name, dvGroup)
                        )
                    else:
                        # This key is not returned. Just use the
                        # stored jacobian that contains zeros
                        tmp = con.jac[dvGroup]

                # Now check that the jacobian is the correct shape
                if not (tmp["shape"][0] == con.ncon and tmp["shape"][1] == ndvs):
                    raise Error(
                        "The shape of the supplied constraint "
                        "jacobian for constraint %s with respect to %s "
                        "is incorrect. "
                        "Expected an array of shape (%d, %d), but "
                        "received an array of shape (%d, %d)."
                        % (con.name, dvGroup, con.ncon, ndvs, tmp["shape"][0], tmp["shape"][1])
                    )

                # Now check that supplied coo matrix has same length
                # of data array
                if len(tmp["coo"][2]) != len(con.jac[dvGroup]["coo"][2]):
                    raise Error(
                        "The number of nonzero elements for "
                        "constraint group '%s' with respect to %s "
                        "was not the correct size. The supplied "
                        "jacobian has %d nonzero "
                        "entries, but must contain %d nonzero "
                        "entries." % (con.name, dvGroup, len(tmp["coo"][2]), len(con.jac[dvGroup]["coo"][2]))
                    )

                # Include data from this jacobian chunk
                data.append(tmp["coo"][IDATA])
                row.append(tmp["coo"][IROW] + ii)
                col.append(tmp["coo"][ICOL] + ss[0])
            # end for (dvGroup in constraint)
            ii += con.ncon
        # end for (constraint loop)

        # now flatten all the data into a single array
        data = np.concatenate(data).ravel()
        row = np.concatenate(row).ravel()
        col = np.concatenate(col).ravel()

        # Finally, construct CSR matrix from COO data and perform
        # row and column scaling.
        if self._jac_map_coo_to_csr is None:
            gcon = {"coo": [row, col, np.array(data)], "shape": [self.nCon, self.ndvs]}
            self._jac_map_coo_to_csr = mapToCSR(gcon)

        gcon = {
            "csr": (
                self._jac_map_coo_to_csr[IROW],
                self._jac_map_coo_to_csr[ICOL],
                np.array(data)[self._jac_map_coo_to_csr[IDATA]],
            ),
            "shape": [self.nCon, self.ndvs],
        }

        self._mapConJactoOpt(gcon)

        return gcon

    def _mapObjGradtoOpt(self, gobj):
        gobj_return = np.copy(gobj)
        for objKey in self.objectives:
            iObj = self.objectiveIdx[objKey]
            gobj_return[iObj, :] *= self.objectives[objKey].scale
        gobj_return *= self.invXScale
        return gobj_return

    def _mapContoOpt(self, fcon):
        return fcon * self.conScale

    def _mapContoUser(self, fcon):
        return fcon / self.conScale

    def _mapObjtoOpt(self, fobj):
        fobj_return = np.copy(np.atleast_1d(fobj))
        for objKey in self.objectives:
            iObj = self.objectiveIdx[objKey]
            fobj_return[iObj] *= self.objectives[objKey].scale
        # print(fobj, fobj_return)
        return fobj_return

    def _mapObjtoUser(self, fobj):
        fobj_return = np.copy(np.atleast_1d(fobj))
        for objKey in self.objectives:
            iObj = self.objectiveIdx[objKey]
            fobj_return[iObj] /= self.objectives[objKey].scale
        return fobj_return

    def _mapConJactoOpt(self, gcon):
        """
        The mapping is done in memory, without any return.
        """
        scaleRows(gcon, self.conScale)
        scaleColumns(gcon, self.invXScale)

    def _mapConJactoUser(self, gcon):
        """
        The mapping is done in memory, without any return.
        """
        scaleRows(gcon, 1 / self.conScale)
        scaleColumns(gcon, 1 / self.invXScale)

    def _mapXtoOpt(self, x):
        """
        This performs the user-space to optimizer mapping for the DVs.
        All inputs/outputs are numpy arrays.
        """
        return (x - self.xOffset) / self.invXScale

    def _mapXtoUser(self, x):
        """
        This performs the optimizer to user-space mapping for the DVs.
        All inputs/outputs are numpy arrays.
        """
        return x * self.invXScale + self.xOffset

    # these are the dictionary-based versions of the mapping functions
    def _mapXtoUser_Dict(self, xDict):
        x = self.processXtoVec(xDict)
        x_user = self._mapXtoUser(x)
        return self.processXtoDict(x_user)

    def _mapXtoOpt_Dict(self, xDict):
        x = self.processXtoVec(xDict)
        x_opt = self._mapXtoOpt(x)
        return self.processXtoDict(x_opt)

    def _mapObjtoUser_Dict(self, objDict):
        obj = self.processObjtoVec(objDict, scaled=False)
        obj_user = self._mapObjtoUser(obj)
        return self.processObjtoDict(obj_user, scaled=False)

    def _mapObjtoOpt_Dict(self, objDict):
        obj = self.processObjtoVec(objDict, scaled=False)
        obj_opt = self._mapObjtoOpt(obj)
        return self.processObjtoDict(obj_opt, scaled=False)

    def _mapContoUser_Dict(self, conDict):
        con = self.processContoVec(conDict, scaled=False, natural=True)
        con_user = self._mapContoUser(con)
        return self.processContoDict(con_user, scaled=False, natural=True)

    def _mapContoOpt_Dict(self, conDict):
        con = self.processContoVec(conDict, scaled=False, natural=True)
        con_opt = self._mapContoOpt(con)
        return self.processContoDict(con_opt, scaled=False, natural=True)

    def __str__(self):
        """
        Print Structured Optimization Problem
        """
        TOL = 1.0e-6

        text = "\n\nOptimization Problem -- {0}\n{1}\n    Objective Function: {2}\n\n".format(
            self.name, "=" * 80, self.objFun.__name__
        )
        text += "\n   Objectives\n"

        num_c = max([len(obj) for obj in self.objectives])
        fmt = "    {0:>7s}  {1:{width}s}   {2:>14s}   {3:>14s}\n"
        text += fmt.format("Index", "Name", "Value", "Optimum", width=num_c)
        fmt = "    {0:>7d}  {1:{width}s}   {2:>14.6E}   {3:>14.6E}\n"
        for idx, name in enumerate(self.objectives):
            obj = self.objectives[name]
            value = obj.value
            if numpy.iscomplexobj(value):
                value = value.real
            text += fmt.format(idx, obj.name, value, obj.optimum, width=num_c)

        # Find the longest name in the variables
        num_c = 0
        for varname in self.variables:
            for var in self.variables[varname]:
                num_c = max(len(var.name), num_c)

        fmt = "    {0:>7s}  {1:{width}s}   {2:>4s}   {3:>14}   {4:>14}   {5:>14}   {6:>8s}\n"
        text += "\n   Variables (c - continuous, i - integer, d - discrete)\n"
        text += fmt.format("Index", "Name", "Type", "Lower Bound", "Value", "Upper Bound", "Status", width=num_c)
        fmt = "    {0:7d}  {1:{width}s}   {2:>4s}   {3:14.6E}   {4:14.6E}   {5:14.6E}   {6:>8s}\n"

        idx = 0
        for varname in self.variables:
            for var in self.variables[varname]:
                if var.type in ["c", "i"]:
                    value = var.value
<<<<<<< HEAD
                    if numpy.iscomplexobj(value):
                        value = value.real
                    lower = var.lower if var.lower is not None else -1.0E20
                    upper = var.upper if var.upper is not None else 1.0E20
                    status = ''
=======
                    lower = var.lower if var.lower is not None else -1.0e20
                    upper = var.upper if var.upper is not None else 1.0e20
                    status = ""
>>>>>>> 53426d84
                    dL = value - lower
                    if dL > TOL:
                        pass
                    elif dL < -TOL:
                        # In violation of lower bound
                        status += "L"
                    else:
                        # Active lower bound
                        status += "l"
                    dU = upper - value
                    if dU > TOL:
                        pass
                    elif dU < -TOL:
                        # In violation of upper bound
                        status += "U"
                    else:
                        # Active upper bound
                        status += "u"
                elif var.type == "d":
                    choices = var.choices
                    value = choices[int(var.value)]
                    lower = min(choices)
                    upper = max(choices)
                    status = ""
                else:
                    raise ValueError("Unrecognized type for variable {0}: {1}".format(var.name, var.type))

                text += fmt.format(idx, var.name, var.type, lower, value, upper, status, width=num_c)
                idx += 1

        if len(self.constraints) > 0:

            try:
                lambdaStar = self.lambdaStar
                lambdaStar_label = "Lagrange Multiplier"
            except AttributeError:
                # the optimizer did not set the lagrange multipliers so set them to something obviously wrong
                lambdaStar = {}
                for c in self.constraints:
                    lambdaStar[c] = [9e100] * self.constraints[c].ncon
                lambdaStar_label = "Lagrange Multiplier (N/A)"

            text += "\n   Constraints (i - inequality, e - equality)\n"
            # Find the longest name in the constraints
            num_c = max([len(self.constraints[i].name) for i in self.constraints])
            fmt = "    {0:>7s}  {1:{width}s} {2:>4s} {3:>14}  {4:>14}  {5:>14}  {6:>8s}  {7:>14s}\n"
            text += fmt.format(
                "Index", "Name", "Type", "Lower", "Value", "Upper", "Status", lambdaStar_label, width=num_c
            )
            fmt = "    {0:7d}  {1:{width}s} {2:>4s} {3:>14.6E}  {4:>14.6E}  {5:>14.6E}  {6:>8s}  {7:>14.5E}\n"
            idx = 0
            for con_name in self.constraints:
                c = self.constraints[con_name]
                for j in range(c.ncon):
                    lower = c.lower[j] if c.lower[j] is not None else -1.0e20
                    upper = c.upper[j] if c.upper[j] is not None else 1.0e20
                    value = c.value[j]
<<<<<<< HEAD
                    if numpy.iscomplexobj(value):
                        value = value.real
                    status = ''
                    typ = 'e' if j in c.equalityConstraints['ind'] else 'i'
                    if typ == 'e':
=======
                    status = ""
                    typ = "e" if j in c.equalityConstraints["ind"] else "i"
                    if typ == "e":
>>>>>>> 53426d84
                        if abs(value - upper) > TOL:
                            status = "E"
                    else:
                        dL = value - lower
                        if dL > TOL:
                            pass
                        elif dL < -TOL:
                            # In violation of lower bound
                            status += "L"
                        else:
                            # Active lower bound
                            status += "l"

                        dU = upper - value
                        if dU > TOL:
                            pass
                        elif dU < -TOL:
                            # In violation of upper bound
                            status += "U"
                        else:
                            # Active upper bound
                            status += "u"

                    text += fmt.format(
                        idx, c.name, typ, lower, value, upper, status, lambdaStar[con_name][j], width=num_c
                    )
                    idx += 1

        return text

    def __getstate__(self):
        """
        This is used for serializing class instances.
        The un-serializable fields are deleted first.
        """
        d = copy.copy(self.__dict__)
        for key in ["comm", "objFun"]:
            if key in d.keys():
                del d[key]
        return d


# ==============================================================================
# Optimization Test
# ==============================================================================
if __name__ == "__main__":

    print("Testing Optimization...")
    optprob = Optimization("Optimization Problem", {})<|MERGE_RESOLUTION|>--- conflicted
+++ resolved
@@ -1672,17 +1672,11 @@
             for var in self.variables[varname]:
                 if var.type in ["c", "i"]:
                     value = var.value
-<<<<<<< HEAD
                     if numpy.iscomplexobj(value):
                         value = value.real
-                    lower = var.lower if var.lower is not None else -1.0E20
-                    upper = var.upper if var.upper is not None else 1.0E20
-                    status = ''
-=======
                     lower = var.lower if var.lower is not None else -1.0e20
                     upper = var.upper if var.upper is not None else 1.0e20
                     status = ""
->>>>>>> 53426d84
                     dL = value - lower
                     if dL > TOL:
                         pass
@@ -1740,17 +1734,11 @@
                     lower = c.lower[j] if c.lower[j] is not None else -1.0e20
                     upper = c.upper[j] if c.upper[j] is not None else 1.0e20
                     value = c.value[j]
-<<<<<<< HEAD
                     if numpy.iscomplexobj(value):
                         value = value.real
-                    status = ''
-                    typ = 'e' if j in c.equalityConstraints['ind'] else 'i'
-                    if typ == 'e':
-=======
                     status = ""
                     typ = "e" if j in c.equalityConstraints["ind"] else "i"
                     if typ == "e":
->>>>>>> 53426d84
                         if abs(value - upper) > TOL:
                             status = "E"
                     else:
