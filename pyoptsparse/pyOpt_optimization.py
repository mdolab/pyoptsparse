--- conflicted
+++ resolved
@@ -513,14 +513,9 @@
             The dictionary of variables. This is the same as 'x' that
             would be used to call the user objective function.
         """
-<<<<<<< HEAD
         if not skipFinalization:
-            self.finalizeDesignVariables()
-            self.finalizeConstraints()
-=======
-        self.finalize()
-
->>>>>>> 7867b05d
+            self.finalize()
+
         outDVs = {}
         for dvGroup in self.variables:
             nvar = len(self.variables[dvGroup])
@@ -549,16 +544,9 @@
             variable groups, and the values are the desired design
             variable values for each variable group.
         """
-<<<<<<< HEAD
         if not skipFinalization:
-            print("no skip")
-            self.finalizeDesignVariables()
-            self.finalizeConstraints()
+            self.finalize()
         x0 = self.getDVs(skipFinalization=skipFinalization)
-=======
-        self.finalize()
-        x0 = self.getDVs()
->>>>>>> 7867b05d
         # overwrite subset of DVs with new values
         for dvGroup in inDVs:
             x0[dvGroup] = inDVs[dvGroup]
