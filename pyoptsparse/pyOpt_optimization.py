#!/usr/bin/env python
"""
pyOptSparse_optimization

Holds the Python Design Optimization Class

The main purpose, of this class is to describe the structure and
potentially, sparsity pattern of an optimization problem.
"""

# =============================================================================
# Standard Python modules
# =============================================================================
import copy
import os
from collections import OrderedDict

try:
    from six import iteritems, iterkeys, next
except ImportError:
    raise ImportError("Could not import 'six'. To install, use\n pip install six")

from sqlitedict import SqliteDict

# =============================================================================
# External Python modules
# =============================================================================
import numpy as np
from scipy.sparse import coo_matrix

# =============================================================================
# Extension modules
# =============================================================================
from .pyOpt_variable import Variable
from .pyOpt_objective import Objective
from .pyOpt_constraint import Constraint
from .pyOpt_error import Error
from .pyOpt_MPI import MPI

from .pyOpt_utils import IROW, ICOL, IDATA, convertToCSR, convertToCOO, mapToCSR, scaleRows, scaleColumns

# =============================================================================
# Misc Definitions
# =============================================================================
INFINITY = 1e20


# =============================================================================
# Optimization Class
# =============================================================================
class Optimization(object):
    """
    Create a description of an optimization problem.

    Parameters
    ----------
    name : str
        Name given to optimization problem. This is name is currently
        not used for anything, but may be in the future.

    objFun : python function
        Python function handle of function used to evaluate the objective
        function.

    comm : MPI intra communication
        The communicator this problem will be solved on. This is
        required for both analysis when the objective is computed in
        parallel as well as to use the internal parallel gradient
        computations. Defaults to MPI.COMM_WORLD if not given.
        """

    def __init__(self, name, objFun, comm=None):

        self.name = name
        self.objFun = objFun
        if comm is None:
            self.comm = MPI.COMM_WORLD
        else:
            self.comm = comm

        # Ordered dictionaries to keep track of variables and constraints
        self.variables = OrderedDict()
        self.constraints = OrderedDict()
        self.objectives = OrderedDict()
        self.dvOffset = OrderedDict()

        # Variables to be set in finalizeConstraints
        # have finalized the specification of the variable and the
        # constraints
        self.ndvs = None
        self.conScale = None
        self.nCon = None
        self.invXScale = None
        self.xOffset = None
        self.linearJacobian = None
        self.dummyConstraint = False
        self.objectiveIdx = {}

        # Store the jacobian conversion maps
        self._jac_map_coo_to_csr = None

    def addVar(self, name, *args, **kwargs):
        """
        This is a convenience function. It simply calls addVarGroup()
        with nVars=1. Variables added with addVar() are returned as
        *scalars*.
        """
        self.addVarGroup(name, 1, *args, scalar=True, **kwargs)

    def checkVarName(self, varName):
        """
        Check if the desired variable name varName if has already been
        added. If it is has already been added, return a mangled name
        (a number appended) that *is* valid. This is intended to be used
        by classes that automatically add variables to pyOptSparse

        Parameters
        ----------
        varName : str
            Variable name to check validity on

        Returns
        -------
        validName : str
            A valid variable name. May be the same as varName it that
            was, in fact, a valid name.
            """
        if varName not in self.variables:
            return varName
        else:
            i = 0
            validName = varName + "_%d" % i
            while validName in self.variables:
                i += 1
                validName = varName + "_%d" % i
            return validName

    def checkConName(self, conName):
        """
        Check if the desired constraint name has already been
        added. If it is has already been added, return a mangled name
        (a number appended) that *is* valid. This is intended to be used
        by classes that automatically add constraints to pyOptSparse.

        Parameters
        ----------
        conName : str
           Constraint name to check validity on

        Returns
        -------
        validName : str
            A valid constraint name. May be the same as conName it that
            was, in fact, a valid name.
            """
        if conName not in self.constraints:
            return conName
        else:
            i = 0
            validName = conName + "_%d" % i
            while validName in self.constraints:
                i += 1
                validName = conName + "_%d" % i
            return validName

    def addVarGroup(
        self, name, nVars, type="c", value=0.0, lower=None, upper=None, scale=1.0, offset=0.0, choices=None, **kwargs
    ):
        """
        Add a group of variables into a variable set. This is the main
        function used for adding variables to pyOptSparse.

        Parameters
        ----------
        name : str
            Name of variable group. This name should be unique across all the design variable groups

        nVars : int
            Number of design variables in this group.

        type : str.
            String representing the type of variable. Suitable values for type
            are: 'c' for continuous variables, 'i' for integer values and
            'd' for discrete selection.

        value : scalar or array.
            Starting value for design variables. If it is a a scalar, the same
            value is applied to all 'nVars' variables. Otherwise, it must be
            iterable object with length equal to 'nVars'.

        lower : scalar or array.
            Lower bound of variables. Scalar/array usage is the same as value
            keyword

        upper : scalar or array.
            Upper bound of variables. Scalar/array usage is the same as value
            keyword

        scale : scalar or array.  Define a user supplied scaling
            variable for the design variable group.  This is often
            necessary when design variables of widely varying
            magnitudes are used within the same
            optimization. Scalar/array usage is the same as value
            keyword.

        offset : scalar or array.  Define a user supplied offset
            variable for the design variable group.  This is often
            necessary when design variable has a large magnitude, but
            only changes a little about this value.

        choices : list
            Specify a list of choices for discrete design variables

        Examples
        --------
        >>> # Add a single design variable 'alpha'
        >>> optProb.addVar('alpha', type='c', value=2.0, lower=0.0, upper=10.0, \
        scale=0.1)
        >>> # Add 10 unscaled variables of 0.5 between 0 and 1 with name 'y'
        >>> optProb.addVarGroup('y', type='c', value=0.5, lower=0.0, upper=1.0, \
        scale=1.0)

        Notes
        -----
        Calling addVar() and addVarGroup(..., nVars=1, ...) are
        **NOT** equivalent! The variable added with addVar() will be
        returned as scalar, while variable returned from addVarGroup
        will be an array of length 1.

        It is recommended that the addVar() and addVarGroup() calls
        follow the examples above by including all the keyword
        arguments. This make it very clear the intent of the script's
        author. The type, value, lower, upper and scale should be
        given for all variables even if the default value is used.
        """

        # Check that the nVars is > 0.
        if nVars < 1:
            raise Error(
                "The 'nVars' argument to addVarGroup must be greater " "than or equal to 1. The bad DV is %s." % name
            )

        # Check that the type is ok:
        if type not in ["c", "i", "d"]:
            raise Error("Type must be one of 'c' for continuous, " "'i' for integer or 'd' for discrete.")

        # ------ Process the value argument
        value = np.atleast_1d(value).real
        if len(value) == 1:
            value = value[0] * np.ones(nVars)
        elif len(value) == nVars:
            pass
        else:
            raise Error(
                "The length of the 'value' argument to "
                "addVarGroup is %d, but the number of "
                "variables in nVars is %d." % (len(value), nVars)
            )

        if lower is None:
            lower = [None for i in range(nVars)]
        elif np.isscalar(lower):
            lower = lower * np.ones(nVars)
        elif len(lower) == nVars:
            lower = np.atleast_1d(lower).real
        else:
            raise Error(
                "The 'lower' argument to addVarGroup is "
                "invalid. It must be None, a scalar, or a "
                "list/array or length nVars=%d." % (nVars)
            )

        if upper is None:
            upper = [None for i in range(nVars)]
        elif np.isscalar(upper):
            upper = upper * np.ones(nVars)
        elif len(upper) == nVars:
            upper = np.atleast_1d(upper).real
        else:
            raise Error(
                "The 'upper' argument to addVarGroup is "
                "invalid. It must be None, a scalar, or a "
                "list/array or length nVars=%d." % (nVars)
            )

        # ------ Process the scale argument
        if scale is None:
            scale = np.ones(nVars)
        else:
            scale = np.atleast_1d(scale)
            if len(scale) == 1:
                scale = scale[0] * np.ones(nVars)
            elif len(scale) == nVars:
                pass
            else:
                raise Error(
                    "The length of the 'scale' argument to "
                    "addVarGroup is %d, but the number of "
                    "variables in nVars is %d." % (len(scale), nVars)
                )

        # ------ Process the offset argument
        if offset is None:
            offset = np.ones(nVars)
        else:
            offset = np.atleast_1d(offset)
            if len(offset) == 1:
                offset = offset[0] * np.ones(nVars)
            elif len(offset) == nVars:
                pass
            else:
                raise Error(
                    "The length of the 'offset' argument to "
                    "addVarGroup is %d, but the number of "
                    "variables in nVars is %d." % (len(offset), nVars)
                )

        # Determine if scalar i.e. it was called from addVar():
        scalar = kwargs.pop("scalar", False)

        # Now create all the variable objects
        varList = []
        for iVar in range(nVars):
            varName = name + "_%d" % iVar
            varList.append(
                Variable(
                    varName,
                    type=type,
                    value=value[iVar],
                    lower=lower[iVar],
                    upper=upper[iVar],
                    scale=scale[iVar],
                    offset=offset[iVar],
                    scalar=scalar,
                    choices=choices,
                )
            )

        if name in self.variables:
            # Check that the variables happen to be the same
            if not len(self.variables[name]) == len(varList):
                raise Error("The supplied name '%s' for a variable group " "has already been used!" % name)
            for i in range(len(varList)):
                if not varList[i] == self.variables[name][i]:
                    raise Error("The supplied name '%s' for a variable group " "has already been used!" % name)
            # We we got here, we know that the variables we wanted to
            # add are **EXACTLY** the same so that's cool. We'll just
            # overwrite with the varList below.
        else:
            # Finally we set the variable list
            self.variables[name] = varList

    def delVar(self, name):
        """
        Delete a variable or variable group

        Parameters
        ----------
        name : str
           Name of variable or variable group to remove
           """
        try:
            self.variables.pop(name)
        except KeyError:
            print("%s was not a valid design variable name." % name)

    def _reduceDict(self, variables):
        """
        This is a specialized function that is used to communicate
        variables from dictionaries across the comm to ensure that all
        processors end up with the same dictionary. It is used for
        communicating the design variables and constraints, which may
        be specified on different processors independently.
        """

        # Step 1: Gather just the key names:
        allKeys = self.comm.gather(list(variables.keys()), root=0)

        # Step 2: Determine the unique set:
        procKeys = {}
        if self.comm.rank == 0:
            # We can do the reduction efficiently using a dictionary: The
            # algorithm is as follows: . Loop over the processors in order,
            # and check if key is in procKeys. If it isn't, add with proc
            # ID. This ensures that when we're done, the keys of 'procKeys'
            # contains all the unique values we need, AND it has a single
            # (lowest proc) that contains that key
            for iProc in range(len(allKeys)):
                for key in allKeys[iProc]:
                    if key not in procKeys:
                        procKeys[key] = iProc

            # Now pop any keys out with iProc = 0, since we want the
            # list of ones NOT one the root proc
            for key in list(procKeys.keys()):
                if procKeys[key] == 0:
                    procKeys.pop(key)

        # Step 3. Now broadcast this back to everyone
        procKeys = self.comm.bcast(procKeys, root=0)

        # Step 4. The required processors can send the variables
        if self.comm.rank == 0:
            for key in procKeys:
                variables[key] = self.comm.recv(source=procKeys[key], tag=0)
        else:
            for key in procKeys:
                if procKeys[key] == self.comm.rank:
                    self.comm.send(variables[key], dest=0, tag=0)

        # Step 5. And we finally broadcast the final list back:
        variables = self.comm.bcast(variables, root=0)

        return variables

    def addObj(self, name, *args, **kwargs):
        """
        Add Objective into Objectives Set
        """

        self.objectives[name] = Objective(name, *args, **kwargs)

    def addCon(self, name, *args, **kwargs):
        """
        Convenience function. See addConGroup() for more information
        """

        self.addConGroup(name, 1, *args, **kwargs)

    def addConGroup(self, name, nCon, lower=None, upper=None, scale=1.0, linear=False, wrt=None, jac=None):
        """Add a group of variables into a variable set. This is the main
        function used for adding variables to pyOptSparse.

        Parameters
        ----------
        name : str
            Constraint name. All names given to constraints must be unique

        nCon : int
            The number of constraints in this group

        lower : scalar or array
            The lower bound(s) for the constraint. If it is a scalar,
            it is applied to all nCon constraints. If it is an array,
            the array must be the same length as nCon.

        upper : scalar or array
            The upper bound(s) for the constraint. If it is a scalar,
            it is applied to all nCon constraints. If it is an array,
            the array must be the same length as nCon.

        scale : scalar or array

            A scaling factor for the constraint. It is generally
            advisable to have most optimization constraint around the
            same order of magnitude.

        linear : bool
            Flag to specify if this constraint is linear. If the
            constraint is linear, both the 'wrt' and 'jac' keyword
            arguments must be given to specify the constant portion of
            the constraint jacobian.

        wrt : iterable (list, set, OrderedDict, array etc)
            'wrt' stand for stands for 'With Respect To'. This
            specifies for what dvs have non-zero jacobian values
            for this set of constraints. The order is not important.

        jac : dictionary
            For linear and sparse non-linear constraints, the constraint
            jacobian must be passed in. The structure is jac dictionary
            is as follows:

            {'dvName1':<matrix1>, 'dvName2', <matrix1>, ...}

            They keys of the jacobian must correspond to the dvGroups
            given in the wrt keyword argument. The dimensions of each
            "chunk" of the constraint jacobian must be consistent. For
            example, <matrix1> must have a shape of (nCon, nDvs) where
            nDVs is the total number of design variables in
            dvName1. <matrix1> may be a dense numpy array or it may be
            scipy sparse matrix. However, it is *HIGHLY* recommended
            that sparse constraints are supplied to pyOptSparse using
            the pyOptSparse's simplified sparse matrix format. The
            reason for this is that it is *impossible* for force scipy
            sparse matrices to keep a fixed sparsity pattern; if the
            sparsity pattern changes during an optimization, *IT WILL
            FAIL*.

            The three simplified pyOptSparse sparse matrix formats are
            summarized below:

            mat = {'coo':[row, col, data], 'shape':[nrow, ncols]} # A coo matrix
            mat = {'csr':[rowp, colind, data], 'shape':[nrow, ncols]} # A csr matrix
            mat = {'coo':[colp, rowind, data], 'shape':[nrow, ncols]} # A csc matrix

            Note that for nonlinear constraints (linear=False), the
            values themselves in the matrices in jac do not matter,
            but the sparsity structure **does** matter. It is
            imperative that entries that will at some point have
            non-zero entries have non-zero entries in jac
            argument. That is, we do not let the sparsity structure of
            the jacobian change throughout the optimization. This
            stipulation is automatically checked internally.

        """

        if name in self.constraints:
            raise Error("The supplied name '%s' for a constraint group " "has already been used." % name)

        # Simply add constraint object
        self.constraints[name] = Constraint(name, nCon, linear, wrt, jac, lower, upper, scale)

    def getDVs(self):
        """
        Return a dictionary of the design variables. In most common
        usage, this function is not required.

        Returns
        -------
        outDVs : dict
            The dictionary of variables. This is the same as 'x' that
            would be used to call the user objective function.
        """
        self.finalizeDesignVariables()
        self.finalizeConstraints()
        outDVs = {}
        for dvGroup in self.variables:
            nvar = len(self.variables[dvGroup])
            # If it is a single DV, return a scalar rather than a numpy array
            if nvar == 1:
                var = self.variables[dvGroup][0]
                outDVs[dvGroup] = var.value
            else:
                outDVs[dvGroup] = np.zeros(nvar)
                for i in range(nvar):
                    var = self.variables[dvGroup][i]
                    outDVs[dvGroup][i] = var.value
        # we convert the dict to array to scale everything consistently
        scaled_DV = self._mapXtoUser_Dict(outDVs)
        return scaled_DV

    def setDVs(self, inDVs):
        """
        set the problem design variables from a dictionary. In most
        common usage, this function is not required.

        Parameters
        ----------
        inDVs : dict
            The dictionary of variables. This dictionary is like the
            'x' that would be used to call the user objective
            function.
        """
        self.finalizeDesignVariables()
        self.finalizeConstraints()
        # we process dicts to arrays to perform scaling in a uniform way
        # then process back to dict
        scaled_DV = self._mapXtoOpt_Dict(inDVs)
        for dvGroup in self.variables:
            if dvGroup in inDVs:
                nvar = len(self.variables[dvGroup])
                scalar = self.dvOffset[dvGroup][2]
                for i in range(nvar):
                    var = self.variables[dvGroup][i]
                    if scalar:
                        var.value = scaled_DV[dvGroup]
                    else:
                        # Must be an array
                        var.value = scaled_DV[dvGroup][i]

    def setDVsFromHistory(self, histFile, key=None):
        """
        Set optimization variables from a previous optimization. This
        is like a cold start, but some variables may have been added
        or removed from the previous optimization. This will try to
        set all variables it can.

        Parameters
        ----------
        histFile : str
            Filename of the history file to read
        key : str
            Key of the history file to use for the x values. The
            default is None which will use the last x-value stored in
            the dictionary.
        """

        if os.path.exists(histFile):
            hist = SqliteDict(histFile)
            if key is None:
                key = hist["last"]

            self.setDVs(hist[key]["xuser"])
            hist.close()
        else:
            raise Error("History file '%s' not found!." % histFile)

    def printSparsity(self, verticalPrint=False):
        """
        This function prints an (ascii) visualization of the jacobian
        sparsity structure. This helps the user visualize what
        pyOptSparse has been given and helps ensure it is what the
        user expected. It is highly recommended this function be
        called before the start of every optimization to verify the
        optimization problem setup.

        Parameters
        ----------
        verticalPrint : bool
            True if the design variable names in the header should be printed
            vertically instead of horizontally. If true, this will make the
            constraint Jacobian print out more narrow and taller.

        Warnings
        --------
        This function is **collective** on the optProb comm. It is
        therefore necessary to call this function on **all**
        processors of the optProb comm.

        """
        self.finalizeDesignVariables()
        self.finalizeConstraints()

        if self.comm.rank != 0:
            return

        # Header describing what we are printing:
        print("+" + "-" * 78 + "-" + "+")
        print("|" + " " * 19 + "Sparsity structure of constraint Jacobian" + " " * 19 + "|")
        print("+" + "-" * 78 + "-" + "+")

        # We will do this with a 2d numpy array of characters since it
        # will make slicing easier

        # First determine the requried number of rows
        nRow = 1  # Header
        nRow += 1  # Line
        maxConNameLen = 0
        for iCon in self.constraints:
            nRow += 1  # Name
            con = self.constraints[iCon]
            maxConNameLen = max(maxConNameLen, len(con.name) + 6 + int(np.log10(con.ncon)) + 1)
            nRow += 1  # Line

        # And now the columns:
        nCol = maxConNameLen
        nCol += 2  # Space plus line
        varCenters = []
        longestNameLength = 0
        for dvGroup in self.variables:
            nvar = self.dvOffset[dvGroup][1] - self.dvOffset[dvGroup][0]

            # If printing vertically, put in a blank string of length 3
            if verticalPrint:
                var_str = "   "

            # Otherwise, put in the variable and its size
            else:
                var_str = dvGroup + " (%d)" % nvar

            # Find the length of the longest name for design variables
            longestNameLength = max(len(dvGroup), longestNameLength)

            varCenters.append(nCol + len(var_str) / 2 + 1)
            nCol += len(var_str)
            nCol += 2  # Spaces on either side
            nCol += 1  # Line

        txt = np.zeros((nRow, nCol), dtype=str)
        txt[:, :] = " "
        # Outline of the matrix on left and top
        txt[1, maxConNameLen + 1 : -1] = "-"
        txt[2:-1, maxConNameLen + 1] = "|"

        # Print the variable names:
        iCol = maxConNameLen + 2
        for dvGroup in self.variables:
            nvar = self.dvOffset[dvGroup][1] - self.dvOffset[dvGroup][0]
            if verticalPrint:
                var_str = "   "
            else:
                var_str = dvGroup + " (%d)" % nvar
            var_str_length = len(var_str)
            txt[0, iCol + 1 : iCol + var_str_length + 1] = list(var_str)
            txt[2:-1, iCol + var_str_length + 2] = "|"
            iCol += var_str_length + 3

        # Print the constraint names;
        iRow = 2

        for iCon in self.constraints:
            con = self.constraints[iCon]
            name = con.name
            if con.linear:
                name = name + "(L)"

            name = name + " (%d)" % con.ncon
            var_str_length = len(name)
            # The name
            txt[iRow, maxConNameLen - var_str_length : maxConNameLen] = list(name)

            # Now we write a 'X' if there is something there:
            varKeys = list(self.variables.keys())
            for dvGroup in range(len(varKeys)):
                if varKeys[dvGroup] in con.wrt:
                    txt[int(iRow), int(varCenters[dvGroup])] = "X"

            # The separator
            txt[iRow + 1, maxConNameLen + 1 :] = "-"
            iRow += 2

        # Corners - just to make it nice :-)
        txt[1, maxConNameLen + 1] = "+"
        txt[-1, maxConNameLen + 1] = "+"
        txt[1, -1] = "+"
        txt[-1, -1] = "+"

        # If we're printing vertically, add an additional text array on top
        # of the already created txt array
        if verticalPrint:

            # It has the same width and a height corresponding to the length
            # of the longest design variable name
            newTxt = np.zeros((longestNameLength + 1, nCol), dtype=str)
            newTxt[:, :] = " "
            txt = np.vstack((newTxt, txt))

            # Loop through the letters in the longest design variable name
            # and add the letters for each design variable
            for i in range(longestNameLength + 2):

                # Make a space between the name and the size
                if i >= longestNameLength:
                    txt[i, :] = " "

                # Loop through each design variable
                for j, dvGroup in enumerate(self.variables):

                    # Print a letter in the name if any remain
                    if i < longestNameLength and i < len(dvGroup):
                        txt[i, int(varCenters[j])] = dvGroup[i]

                    # Format and print the size of the design variable
                    elif i > longestNameLength:
                        var_str = "(" + str(self.dvOffset[dvGroup][1] - self.dvOffset[dvGroup][0]) + ")"
                        half_length = len(var_str) / 2
                        k = int(varCenters[j])
                        txt[i, int(k - half_length + 1) : int(k - half_length + 1 + len(var_str))] = list(var_str)

        for i in range(len(txt)):
            print("".join(txt[i]))

    def getDVConIndex(self, startIndex=1, printIndex=True):
        """
        Return the index of a scalar DV/constraint, or the beginning
        and end index (inclusive) of a DV/constraint array.
        This is useful for looking at SNOPT gradient check output,
        and the default startIndex=1 is for that purpose
        """

        # Get the begin and end index (inclusive) of design variables
        # using infomation from finalizeDesignVariables()
        dvIndex = OrderedDict()
        # Loop over the actual DV names
        for dvGroup in self.dvOffset:
            ind0 = self.dvOffset[dvGroup][0] + startIndex
            ind1 = self.dvOffset[dvGroup][1] + startIndex
            # if it is a scalar DV, return just the index
            if ind1 - ind0 == 1:
                dvIndex[dvGroup] = [ind0]
            else:
                dvIndex[dvGroup] = [ind0, ind1 - 1]

        # Get the begin and end index (inclusive) of constraints
        conIndex = OrderedDict()
        conCounter = startIndex
        for iCon in self.constraints:
            n = self.constraints[iCon].ncon
            if n == 1:
                conIndex[iCon] = [conCounter]
            else:
                conIndex[iCon] = [conCounter, conCounter + n - 1]
            conCounter += n

        # Print them all to terminal
        if printIndex and self.comm.rank == 0:
            print("### DESIGN VARIABLES ###")
            for dvGroup in dvIndex:
                print(dvGroup, dvIndex[dvGroup])
            print("### CONSTRAINTS ###")
            for conKey in conIndex:
                print(conKey, conIndex[conKey])

        return dvIndex, conIndex

    # =======================================================================
    #       All the functions from here down should not need to be called
    #       by the user. Most functions are public since the individual
    #       optimizers need to be able to call them
    # =======================================================================

    def finalizeDesignVariables(self):
        """
        Communicate design variables potentially from different
        processors and form the DVOffset dict. This routine should be
        called from the individual optimizers
        """

        # First thing we need is to determine the consistent set of
        # variables from all processors.
        self.variables = self._reduceDict(self.variables)

        dvCounter = 0
        self.dvOffset = OrderedDict()

        for dvGroup in self.variables:
            n = len(self.variables[dvGroup])
            self.dvOffset[dvGroup] = [dvCounter, dvCounter + n, self.variables[dvGroup][0].scalar]
            dvCounter += n
        self.ndvs = dvCounter

    def finalizeConstraints(self):
        """
        **This function should not need to be called by the user**

        There are several functions for this routine:

        1. Determine the number of constraints

        2. Determine the final scaling array for the design variables

        3. Determine if it is possible to return a complete dense
           jacobian. Most of this time, we should be using the dictionary-
           based return
        """

        # First thing we need is to determine the consistent set of
        # constraints from all processors
        self.constraints = self._reduceDict(self.constraints)

        # ----------------------------------------------------
        # Step 1. Determine number of constraints and scaling:
        # ----------------------------------------------------

        # Determine number of constraints
        self.nCon = 0
        for iCon in self.constraints:
            self.nCon += self.constraints[iCon].ncon

        # Loop over the constraints assigning the row start (rs) and
        # row end (re) values. The actual ordering depends on if
        # constraints are reordered or not.
        rowCounter = 0
        conScale = np.zeros(self.nCon)
        for iCon in self.constraints:
            con = self.constraints[iCon]
            con.finalize(self.variables, self.dvOffset, rowCounter)
            rowCounter += con.ncon
            conScale[con.rs : con.re] = con.scale

        if self.nCon > 0:
            self.conScale = conScale
        else:
            self.conScale = None

        # -----------------------------------------
        # Step 2a. Assemble design variable scaling
        # -----------------------------------------
        xscale = []
        for dvGroup in self.variables:
            for var in self.variables[dvGroup]:
                xscale.append(var.scale)
        self.invXScale = 1.0 / np.array(xscale)

        # -----------------------------------------
        # Step 2a. Assemble design variable offset
        # -----------------------------------------
        xoffset = []
        for dvGroup in self.variables:
            for var in self.variables[dvGroup]:
                xoffset.append(var.offset)
        self.xOffset = np.array(xoffset)

        # --------------------------------------
        # Step 3. Map objective names to indices
        # --------------------------------------
        for idx, objKey in enumerate(self.objectives):
            self.objectiveIdx[objKey] = idx

        # ---------------------------------------------
        # Step 4. Final jacobian for linear constraints
        # ---------------------------------------------
        for iCon in self.constraints:
            con = self.constraints[iCon]
            if con.linear:
                data = []
                row = []
                col = []

                for dvGroup in con.jac:
                    # ss means 'start - stop'
                    ss = self.dvOffset[dvGroup]

                    row.extend(con.jac[dvGroup]["coo"][IROW])
                    col.extend(con.jac[dvGroup]["coo"][ICOL] + ss[0])
                    data.extend(con.jac[dvGroup]["coo"][IDATA])

                # Now create a coo, convert to CSR and store
                con.linearJacobian = coo_matrix((data, (row, col)), shape=[con.ncon, self.ndvs]).tocsr()

    def getOrdering(self, conOrder, oneSided, noEquality=False):
        """
        Internal function that is used to produce a index list that
        reorders the constraints the way a particular optimizer needs.

        Parameters
        ----------
        conOrder : list
            This must contain the following 4 strings: 'ni', 'li',
            'ne', 'le' which stand for nonlinear inequality, linear
            inequality, nonlinear equality and linear equality. This
            defines the order that the optimizer wants the constraints

        oneSided : bool
           Flag to do all constraints as one-sided instead of two
           sided. Most optimizers need this but some can deal with the
           two-sided constraints properly (snopt and ipopt for
           example)

        noEquality : bool
           Flag to split equality constraints into two inequality
           constraints. Some optimizers (CONMIN for example) can't do
           equality constraints explicitly.
           """

        # Now for the fun part determine what *actual* order the
        # constraints need to be in: We recognize the following
        # constraint types:
        # ne : nonlinear equality
        # ni : nonlinear inequality
        # le : linear equality
        # li : linear inequality

        # The oneSided flag determines if we use the one or two sided
        # constraints. The result of the following calculation is the
        # a single index vector that that maps the natural ordering of
        # the constraints to the order that optimizer has
        # requested. This will be returned so the optimizer can do
        # what they want with it.

        if self.nCon == 0:
            if self.dummyConstraint:
                return [], [-INFINITY], [INFINITY], None
            else:
                return np.array([], "d")

        indices = []
        fact = []
        lower = []
        upper = []

        for conType in conOrder:
            for iCon in self.constraints:
                con = self.constraints[iCon]
                # Make the code below easier to read:
                econ = con.equalityConstraints
                if oneSided:
                    icon = con.oneSidedConstraints
                else:
                    icon = con.twoSidedConstraints

                if conType == "ne" and not con.linear:
                    if noEquality:
                        # Expand Equality constraint to two:
                        indices.extend(con.rs + econ["ind"])
                        fact.extend(econ["fact"])
                        lower.extend(econ["value"])
                        upper.extend(econ["value"])
                        # ....And the other side
                        indices.extend(con.rs + econ["ind"])
                        fact.extend(-1.0 * econ["fact"])
                        lower.extend(econ["value"])
                        upper.extend(econ["value"])

                    else:
                        indices.extend(con.rs + econ["ind"])
                        fact.extend(econ["fact"])
                        lower.extend(econ["value"])
                        upper.extend(econ["value"])

                if conType == "ni" and not con.linear:
                    indices.extend(con.rs + icon["ind"])
                    fact.extend(icon["fact"])
                    lower.extend(icon["lower"])
                    upper.extend(icon["upper"])

                if conType == "le" and con.linear:
                    if noEquality:
                        # Expand Equality constraint to two:
                        indices.extend(con.rs + econ["ind"])
                        fact.extend(econ["fact"])
                        lower.extend([-INFINITY] * len(econ["fact"]))
                        upper.extend(econ["value"])
                        # ....And the other side
                        indices.extend(con.rs + econ["ind"])
                        fact.extend(-1.0 * econ["fact"])
                        lower.extend([-INFINITY] * len(econ["fact"]))
                        upper.extend(-econ["value"])
                    else:
                        indices.extend(con.rs + econ["ind"])
                        fact.extend(econ["fact"])
                        lower.extend(econ["value"])
                        upper.extend(econ["value"])

                if conType == "li" and con.linear:
                    indices.extend(con.rs + icon["ind"])
                    fact.extend(icon["fact"])
                    lower.extend(icon["lower"])
                    upper.extend(icon["upper"])

        if len(fact) == 0:
            fact = None
        return np.array(indices), np.array(lower), np.array(upper), fact

    def processXtoDict(self, x):
        """
        **This function should not need to be called by the user**

        Take the flattened array of variables in 'x' and return a
        dictionary of variables keyed on the name of each variable.

        Parameters
        ----------
        x : array
            Flattened array from optimizer
        """
        xg = OrderedDict()
        imax = 0
        for dvGroup in self.variables:
            istart = self.dvOffset[dvGroup][0]
            iend = self.dvOffset[dvGroup][1]
            scalar = self.dvOffset[dvGroup][2]
            imax = max(imax, iend)
            try:
                if scalar:
                    xg[dvGroup] = x[..., istart]
                else:
                    xg[dvGroup] = x[..., istart:iend].copy()
            except IndexError:
                raise Error("Error processing x. There " "is a mismatch in the number of variables.")
        if imax != self.ndvs:
            raise Error("Error processing x. There " "is a mismatch in the number of variables.")
        return xg

    def processXtoVec(self, x):
        """
        **This function should not need to be called by the user**

        Take the dictionary form of x and convert back to flattened
        array.

        Parameters
        ----------
        x : dict
            Dictionary form of variables

        Returns
        -------
        x_array : array
            Flattened array of variables
        """

        x_array = np.zeros(self.ndvs)
        imax = 0
        for dvGroup in self.variables:
            istart = self.dvOffset[dvGroup][0]
            iend = self.dvOffset[dvGroup][1]
            imax = max(imax, iend)
            scalar = self.dvOffset[dvGroup][2]
            try:
                if scalar:
                    x_array[..., istart] = x[dvGroup]
                else:
                    x_array[..., istart:iend] = x[dvGroup]
            except IndexError:
                raise Error("Error deprocessing x. There " "is a mismatch in the number of variables.")
        if imax != self.ndvs:
            raise Error("Error deprocessing x. There is a mismatch in the" " number of variables.")

        return x_array

    def processObjtoVec(self, funcs, scaled=True):
        """
        **This function should not need to be called by the user**

        This is currently just a stub-function. It is here since it
        the future we may have to deal with multiple objectives so
        this function will deal with that

        Parameters
        ----------
        funcs : dictionary of function values

        Returns
        -------
        obj : float or array
            Processed objective(s).
            """
        fobj = []
        for objKey in self.objectives.keys():
            if objKey in funcs:
                try:
                    f = np.squeeze(funcs[objKey]).item()
                except ValueError:
                    raise Error("The objective return value, '%s' must be a " "scalar!" % objKey)
                # Store objective for printing later
                self.objectives[objKey].value = f
                fobj.append(f)
            else:
                raise Error("The key for the objective, '%s' was not found." % objKey)

        # scale the objective
        if scaled:
            fobj = self._mapObjtoOpt(fobj)
        # Finally squeeze back out so we get a scalar for a single objective
        return np.squeeze(fobj)

    def processObjtoDict(self, fobj_in, scaled=True):
        """
        This function converts the objective in array form
        to the corresponding dictionary form.

        Parameters
        ----------
        fobj_in : float or ndarray
            The objective in array format. In the case of a single objective,
            a float can also be accepted.
        scaled : bool
            Flag specifying if the returned dictionary should be scaled by
            the pyOpt scaling.

        Returns
        -------
        fobj : dictionary
            The dictionary form of fobj_in, which is just a key:value pair
            for each objective.
        """
        fobj = {}
        fobj_in = np.atleast_1d(fobj_in)
        for objKey in self.objectives.keys():
            iObj = self.objectiveIdx[objKey]
            try:
                fobj[objKey] = fobj_in[iObj]
            except IndexError:
                raise Error("The input array shape is incorrect!")
        if scaled:
            fobj = self._mapObjtoOpt(fobj)
        return fobj

    def processContoVec(self, fcon_in, scaled=True, dtype="d", natural=False):
        """
        **This function should not need to be called by the user**

        Parameters
        ----------
        fcon_in : dict
            Dictionary of constraint values

        scaled : bool
            Flag specifying if the returned array should be scaled by
            the pyOpt scaling. The only type this is not true is
            when the automatic derivatives are used

        dtype : str
            String specifying the data type to return. Normally this
            is 'd' for a float. The complex-step derivative
            computations will call this function with 'D' to ensure
            that the complex perturbations pass through correctly.

        natural : bool
            Flag to specify if the data should be returned in the
            natural ordering. This is only used when computing
            gradient automatically with FD/CS.
        """

        if self.dummyConstraint:
            return np.array([0])

        # We REQUIRE that fcon_in is a dict:
        fcon = np.zeros(self.nCon, dtype=dtype)
        for iCon in self.constraints:
            con = self.constraints[iCon]
            if iCon in fcon_in:

                # Make sure it is at least 1-dimensional:
                c = np.atleast_1d(fcon_in[iCon])
                if dtype == "d":
                    c = np.real(c)
                # Make sure it is the correct size:
                if c.shape[-1] == self.constraints[iCon].ncon:
                    fcon[..., con.rs : con.re] = c
                else:
                    raise Error(
                        "%d constraint values were returned in "
                        "%s, but expected %d." % (len(fcon_in[iCon]), iCon, self.constraints[iCon].ncon)
                    )

                # Store constraint values for printing later
                con.value = copy.copy(c)
            else:
                raise Error("No constraint values were found for the " "constraint '%s'." % iCon)

        # Perform scaling on the original jacobian:
        if scaled:
            fcon = self._mapContoOpt(fcon)

        if natural:
            return fcon
        else:
            if self.nCon > 0:
                fcon = fcon[..., self.jacIndices]
                fcon = self.fact * fcon - self.offset
                return fcon
            else:
                return fcon

    def processContoDict(self, fcon_in, scaled=True, dtype="d", natural=False, multipliers=False):
        """
        **This function should not need to be called by the user**

        Parameters
        ----------
        fcon_in : array
            Array of constraint values to be converted into a dictionary

        scaled : bool
            Flag specifying if the returned array should be scaled by
            the pyOpt scaling. The only type this is not true is
            when the automatic derivatives are used

        dtype : str
            String specifying the data type to return. Normally this
            is 'd' for a float. The complex-step derivative
            computations will call this function with 'D' to ensure
            that the complex perturbations pass through correctly.

        natural : bool
            Flag to specify if the input data is in the
            natural ordering. This is only used when computing
            gradient automatically with FD/CS.

        multipliers : bool
            Flag that indicates whether this deprocessing is for the
            multipliers or the constraint values. In the case of multipliers,
            no constraint offset should be applied.
            """

        if self.dummyConstraint:
            return {"dummy": 0}

        if not hasattr(self, "jacIndicesInv"):
            self.jacIndicesInv = np.argsort(self.jacIndices)

        # Unscale the nonlinear constraints
        if not natural:
            if self.nCon > 0:
                m = len(self.jacIndices)
                # Apply the offset (if this is for constraint values)
                if not multipliers:
                    fcon_in[:m] += self.offset

                # Since self.fact elements are unit magnitude and the
                # values are either 1 or -1...
                fcon_in[:m] = self.fact * fcon_in[:m]

        # Perform constraint scaling
        if scaled:
            m = len(self.jacIndices)
            fcon_in[:m] = fcon_in[:m]*self.conScale[self.jacIndices]

        fcon_unique = fcon_in
        if multipliers:
            fcon_unique = numpy.zeros(self.nCon)
            for i, j in enumerate(self.jacIndices):
                if numpy.abs(fcon_unique[j]) < numpy.abs(fcon_in[i]):
                    fcon_unique[j] = fcon_in[i]

        # We REQUIRE that fcon_in is an array:
        fcon = {}
        for iCon in self.constraints:
            con = self.constraints[iCon]
<<<<<<< HEAD
            fcon[iCon] = fcon_unique[..., con.rs:con.re]
=======
            fcon[iCon] = fcon_in[..., con.rs : con.re]
>>>>>>> 53426d84

        return fcon

    def evaluateLinearConstraints(self, x, fcon):
        """
        This function is required for optimizers that do not explicitly
        treat the linear constraints. For those optimizers, we will
        evaluate the linear constraints here. We place the values of
        the linear constraints in the fcon dictionary such that it
        appears as if the user evaluated these constraints.

        Parameters
        ----------
        x : array
            This must be the processed x-vector from the optimizer

        fcon : dict
            Dictionary of the constraints. The linear constraints are
            to be added to this dictionary.
            """

        # This is actually pretty easy; it's just a matvec with the
        # proper linearJacobian entry we've already computed
        for iCon in self.constraints:
            if self.constraints[iCon].linear:
                fcon[iCon] = self.constraints[iCon].linearJacobian.dot(x)

    def processObjectiveGradient(self, funcsSens):
        """
        **This function should not need to be called by the user**

        This generic function is used to assemble the objective
        gradient(s)

        Parameters
        ----------
        funcsSens : dict
            Dictionary of all function gradients. Just extract the
            objective(s) we need here.
        """

        dvGroups = set(self.variables.keys())

        nobj = len(self.objectives)
        gobj = np.zeros((nobj, self.ndvs))

        cond = False
        # this version is required for python 3 compatibility
        cond = isinstance(next(iterkeys(funcsSens)), str)

        if cond:
            iObj = 0
            for objKey in self.objectives.keys():
                if objKey in funcsSens:
                    for dvGroup in funcsSens[objKey]:
                        if dvGroup in dvGroups:
                            # Now check that the array is the correct length:
                            ss = self.dvOffset[dvGroup]
                            tmp = np.array(funcsSens[objKey][dvGroup]).squeeze()
                            if tmp.size == ss[1] - ss[0]:
                                # Everything checks out so set:
                                gobj[iObj, ss[0] : ss[1]] = tmp
                            else:
                                raise Error(
                                    "The shape of the objective derivative "
                                    "for dvGroup '%s' is the incorrect "
                                    "length. Expecting a shape of %s but "
                                    "received a shape of %s."
                                    % (dvGroup, (ss[1] - ss[0],), funcsSens[objKey][dvGroup].shape)
                                )
                        else:
                            raise Error("The dvGroup key '%s' is not valid" % dvGroup)
                else:
                    raise Error("The key for the objective gradient, '%s', was not found." % objKey)
                iObj += 1
        else:  # Then it must be a tuple; assume flat dict
            for (objKey, dvGroup), _ in iteritems(funcsSens):
                if objKey in self.objectives.keys():
                    try:
                        iObj = self.objectiveIdx[objKey]
                    except KeyError:
                        raise Error("The key for the objective gradient, '%s', was not found." % objKey)
                    try:
                        ss = self.dvOffset[dvGroup]
                    except KeyError:
                        raise Error("The dvGroup key '%s' is not valid" % dvGroup)
                    tmp = np.array(funcsSens[objKey, dvGroup]).squeeze()
                    if tmp.size == ss[1] - ss[0]:
                        # Everything checks out so set:
                        gobj[iObj, ss[0] : ss[1]] = tmp
                    else:
                        raise Error(
                            "The shape of the objective derivative "
                            "for dvGroup '%s' is the incorrect "
                            "length. Expecting a shape of %s but "
                            "received a shape of %s." % (dvGroup, (ss[1] - ss[0],), funcsSens[objKey, dvGroup].shape)
                        )

        # Note that we looped over the keys in funcsSens[objKey]
        # and not the variable keys since a variable key not in
        # funcsSens[objKey] will just be left to zero. We have
        # implicitly assumed that the objective gradient is dense
        # and any keys that are provided are simply zero.
        # end (objective keys)

        # Do scaling
        gobj = self._mapObjGradtoOpt(gobj)

        # Finally squeeze back out so we get a 1D vector for a single objective
        return np.squeeze(gobj)

    def processConstraintJacobian(self, gcon):
        """
        **This function should not need to be called by the user**

        This generic function is used to assemble the entire
        constraint jacobian. The order of the constraint jacobian is
        in 'natural' ordering, that is the order the constraints have
        been added (mostly; since it can be different when constraints
        are added on different processors).

        The input is gcon, which is dict or an array. The array format
        should only be used when the pyOpt_gradient class is used
        since this results in a dense (and correctly oriented)
        jacobian. The user should NEVER return a dense jacobian since
        this extremely fickle and easy to break. The dict 'gcon' must
        contain only the non-linear constraints jacobians; the linear
        ones will be added automatically.

        Parameters
        ----------
        gcon : array or dict
            Constraint gradients. Either a complete 2D array or a nested
            dictionary of gradients given with respect to the variables.

        Returns
        -------
        gcon : dict with csr data
            Return the jacobian in a sparse csr format.
            can be easily converted to csc, coo or dense format as
            required by individual optimizers
            """

        # We don't have constraints at all! However we *may* have to
        # include a dummy constraint:
        if self.nCon == 0:
            if self.dummyConstraint:
                return convertToCSR(np.zeros((1, self.ndvs)))
            else:
                return np.zeros((0, self.ndvs), "d")

        # For simplicity we just add the linear constraints into gcon
        # so they can be processed along with the rest:
        for iCon in self.constraints:
            if self.constraints[iCon].linear:
                gcon[iCon] = copy.deepcopy(self.constraints[iCon].jac)

        # We now know we must process as a dictionary. Below are the
        # lists for the matrix entries.
        data = []
        row = []
        col = []
        ii = 0

        # Otherwise, process constraints in the dictionary form.
        # Loop over all constraints:
        for iCon in self.constraints:
            con = self.constraints[iCon]

            # Now loop over all required keys for this constraint:
            for dvGroup in con.wrt:
                # ss means 'start - stop'
                ss = self.dvOffset[dvGroup]
                ndvs = ss[1] - ss[0]

                gotDerivative = False
                try:  # Try using a nested dictionary return
                    if dvGroup in gcon[iCon]:
                        tmp = convertToCOO(gcon[iCon][dvGroup])
                        gotDerivative = True
                except KeyError:
                    try:  # Using tuple dictornary return
                        tmp = convertToCOO(gcon[iCon, dvGroup])
                        gotDerivative = True
                    except KeyError:
                        raise Error(
                            'The constraint jacobian entry for "{}" with respect to "{}"'
                            ", as was defined in addConGroup(), was not found in"
                            " constraint jacobian dictionary provided.".format(con.name, dvGroup)
                        )
                if not gotDerivative:
                    # All keys for this constraint must be returned
                    # since the user has explictly specified the wrt.
                    if not con.partialReturnOk:
                        raise Error(
                            "Constraint '%s' was expecting a jacobain with "
                            "respect to dvGroup '%s' as was supplied in "
                            "addConGroup(). This was not found in the "
                            "constraint jacobian dictionary" % (con.name, dvGroup)
                        )
                    else:
                        # This key is not returned. Just use the
                        # stored jacobian that contains zeros
                        tmp = con.jac[dvGroup]

                # Now check that the jacobian is the correct shape
                if not (tmp["shape"][0] == con.ncon and tmp["shape"][1] == ndvs):
                    raise Error(
                        "The shape of the supplied constraint "
                        "jacobian for constraint %s with respect to %s "
                        "is incorrect. "
                        "Expected an array of shape (%d, %d), but "
                        "received an array of shape (%d, %d)."
                        % (con.name, dvGroup, con.ncon, ndvs, tmp["shape"][0], tmp["shape"][1])
                    )

                # Now check that supplied coo matrix has same length
                # of data array
                if len(tmp["coo"][2]) != len(con.jac[dvGroup]["coo"][2]):
                    raise Error(
                        "The number of nonzero elements for "
                        "constraint group '%s' with respect to %s "
                        "was not the correct size. The supplied "
                        "jacobian has %d nonzero "
                        "entries, but must contain %d nonzero "
                        "entries." % (con.name, dvGroup, len(tmp["coo"][2]), len(con.jac[dvGroup]["coo"][2]))
                    )

                # Include data from this jacobian chunk
                data.append(tmp["coo"][IDATA])
                row.append(tmp["coo"][IROW] + ii)
                col.append(tmp["coo"][ICOL] + ss[0])
            # end for (dvGroup in constraint)
            ii += con.ncon
        # end for (constraint loop)

        # now flatten all the data into a single array
        data = np.concatenate(data).ravel()
        row = np.concatenate(row).ravel()
        col = np.concatenate(col).ravel()

        # Finally, construct CSR matrix from COO data and perform
        # row and column scaling.
        if self._jac_map_coo_to_csr is None:
            gcon = {"coo": [row, col, np.array(data)], "shape": [self.nCon, self.ndvs]}
            self._jac_map_coo_to_csr = mapToCSR(gcon)

        gcon = {
            "csr": (
                self._jac_map_coo_to_csr[IROW],
                self._jac_map_coo_to_csr[ICOL],
                np.array(data)[self._jac_map_coo_to_csr[IDATA]],
            ),
            "shape": [self.nCon, self.ndvs],
        }

        self._mapConJactoOpt(gcon)

        return gcon

    def _mapObjGradtoOpt(self, gobj):
        gobj_return = np.copy(gobj)
        for objKey in self.objectives:
            iObj = self.objectiveIdx[objKey]
            gobj_return[iObj, :] *= self.objectives[objKey].scale
        gobj_return *= self.invXScale
        return gobj_return

    def _mapContoOpt(self, fcon):
        return fcon * self.conScale

    def _mapContoUser(self, fcon):
        return fcon / self.conScale

    def _mapObjtoOpt(self, fobj):
        fobj_return = np.copy(np.atleast_1d(fobj))
        for objKey in self.objectives:
            iObj = self.objectiveIdx[objKey]
            fobj_return[iObj] *= self.objectives[objKey].scale
        # print(fobj, fobj_return)
        return fobj_return

    def _mapObjtoUser(self, fobj):
        fobj_return = np.copy(np.atleast_1d(fobj))
        for objKey in self.objectives:
            iObj = self.objectiveIdx[objKey]
            fobj_return[iObj] /= self.objectives[objKey].scale
        return fobj_return

    def _mapConJactoOpt(self, gcon):
        """
        The mapping is done in memory, without any return.
        """
        scaleRows(gcon, self.conScale)
        scaleColumns(gcon, self.invXScale)

    def _mapConJactoUser(self, gcon):
        """
        The mapping is done in memory, without any return.
        """
        scaleRows(gcon, 1 / self.conScale)
        scaleColumns(gcon, 1 / self.invXScale)

    def _mapXtoOpt(self, x):
        """
        This performs the user-space to optimizer mapping for the DVs.
        All inputs/outputs are numpy arrays.
        """
        return (x - self.xOffset) / self.invXScale

    def _mapXtoUser(self, x):
        """
        This performs the optimizer to user-space mapping for the DVs.
        All inputs/outputs are numpy arrays.
        """
        return x * self.invXScale + self.xOffset

    # these are the dictionary-based versions of the mapping functions
    def _mapXtoUser_Dict(self, xDict):
        x = self.processXtoVec(xDict)
        x_user = self._mapXtoUser(x)
        return self.processXtoDict(x_user)

    def _mapXtoOpt_Dict(self, xDict):
        x = self.processXtoVec(xDict)
        x_opt = self._mapXtoOpt(x)
        return self.processXtoDict(x_opt)

    def _mapObjtoUser_Dict(self, objDict):
        obj = self.processObjtoVec(objDict, scaled=False)
        obj_user = self._mapObjtoUser(obj)
        return self.processObjtoDict(obj_user, scaled=False)

    def _mapObjtoOpt_Dict(self, objDict):
        obj = self.processObjtoVec(objDict, scaled=False)
        obj_opt = self._mapObjtoOpt(obj)
        return self.processObjtoDict(obj_opt, scaled=False)

    def _mapContoUser_Dict(self, conDict):
        con = self.processContoVec(conDict, scaled=False, natural=True)
        con_user = self._mapContoUser(con)
        return self.processContoDict(con_user, scaled=False, natural=True)

    def _mapContoOpt_Dict(self, conDict):
        con = self.processContoVec(conDict, scaled=False, natural=True)
        con_opt = self._mapContoOpt(con)
        return self.processContoDict(con_opt, scaled=False, natural=True)

    def __str__(self):
        """
        Print Structured Optimization Problem
        """
        TOL = 1.0e-6

        text = "\n\nOptimization Problem -- {0}\n{1}\n    Objective Function: {2}\n\n".format(
            self.name, "=" * 80, self.objFun.__name__
        )
        text += "\n   Objectives\n"

        num_c = max([len(obj) for obj in self.objectives])
        fmt = "    {0:>7s}  {1:{width}s}   {2:>14s}   {3:>14s}\n"
        text += fmt.format("Index", "Name", "Value", "Optimum", width=num_c)
        fmt = "    {0:>7d}  {1:{width}s}   {2:>14.6E}   {3:>14.6E}\n"
        for idx, name in enumerate(self.objectives):
            obj = self.objectives[name]
            text += fmt.format(idx, obj.name, obj.value, obj.optimum, width=num_c)

        # Find the longest name in the variables
        num_c = 0
        for varname in self.variables:
            for var in self.variables[varname]:
                num_c = max(len(var.name), num_c)

        fmt = "    {0:>7s}  {1:{width}s}   {2:>4s}   {3:>14}   {4:>14}   {5:>14}   {6:>8s}\n"
        text += "\n   Variables (c - continuous, i - integer, d - discrete)\n"
        text += fmt.format("Index", "Name", "Type", "Lower Bound", "Value", "Upper Bound", "Status", width=num_c)
        fmt = "    {0:7d}  {1:{width}s}   {2:>4s}   {3:14.6E}   {4:14.6E}   {5:14.6E}   {6:>8s}\n"

        idx = 0
        for varname in self.variables:
            for var in self.variables[varname]:
                if var.type in ["c", "i"]:
                    value = var.value
                    lower = var.lower if var.lower is not None else -1.0e20
                    upper = var.upper if var.upper is not None else 1.0e20
                    status = ""
                    dL = value - lower
                    if dL > TOL:
                        pass
                    elif dL < -TOL:
                        # In violation of lower bound
                        status += "L"
                    else:
                        # Active lower bound
                        status += "l"
                    dU = upper - value
                    if dU > TOL:
                        pass
                    elif dU < -TOL:
                        # In violation of upper bound
                        status += "U"
                    else:
                        # Active upper bound
                        status += "u"
                elif var.type == "d":
                    choices = var.choices
                    value = choices[int(var.value)]
                    lower = min(choices)
                    upper = max(choices)
                    status = ""
                else:
                    raise ValueError("Unrecognized type for variable {0}: {1}".format(var.name, var.type))

                text += fmt.format(idx, var.name, var.type, lower, value, upper, status, width=num_c)
                idx += 1

        if len(self.constraints) > 0:

            try:
                lambdaStar = self.lambdaStar
                lambdaStar_label = "Lagrange Multiplier"
            except AttributeError:
                # the optimizer did not set the lagrange multipliers so set them to something obviously wrong
                lambdaStar = {}
                for c in self.constraints:
                    lambdaStar[c] = [9e100] * self.constraints[c].ncon
                lambdaStar_label = "Lagrange Multiplier (N/A)"

            text += "\n   Constraints (i - inequality, e - equality)\n"
            # Find the longest name in the constraints
            num_c = max([len(self.constraints[i].name) for i in self.constraints])
            fmt = "    {0:>7s}  {1:{width}s} {2:>4s} {3:>14}  {4:>14}  {5:>14}  {6:>8s}  {7:>14s}\n"
            text += fmt.format(
                "Index", "Name", "Type", "Lower", "Value", "Upper", "Status", lambdaStar_label, width=num_c
            )
            fmt = "    {0:7d}  {1:{width}s} {2:>4s} {3:>14.6E}  {4:>14.6E}  {5:>14.6E}  {6:>8s}  {7:>14.5E}\n"
            idx = 0
            for con_name in self.constraints:
                c = self.constraints[con_name]
                for j in range(c.ncon):
                    lower = c.lower[j] if c.lower[j] is not None else -1.0e20
                    upper = c.upper[j] if c.upper[j] is not None else 1.0e20
                    value = c.value[j]
                    status = ""
                    typ = "e" if j in c.equalityConstraints["ind"] else "i"
                    if typ == "e":
                        if abs(value - upper) > TOL:
                            status = "E"
                    else:
                        dL = value - lower
                        if dL > TOL:
                            pass
                        elif dL < -TOL:
                            # In violation of lower bound
                            status += "L"
                        else:
                            # Active lower bound
                            status += "l"

                        dU = upper - value
                        if dU > TOL:
                            pass
                        elif dU < -TOL:
                            # In violation of upper bound
                            status += "U"
                        else:
                            # Active upper bound
                            status += "u"

                    text += fmt.format(
                        idx, c.name, typ, lower, value, upper, status, lambdaStar[con_name][j], width=num_c
                    )
                    idx += 1

        return text

    def __getstate__(self):
        """
        This is used for serializing class instances.
        The un-serializable fields are deleted first.
        """
        d = copy.copy(self.__dict__)
        for key in ["comm", "objFun"]:
            if key in d.keys():
                del d[key]
        return d


# ==============================================================================
# Optimization Test
# ==============================================================================
if __name__ == "__main__":

    print("Testing Optimization...")
    optprob = Optimization("Optimization Problem", {})<|MERGE_RESOLUTION|>--- conflicted
+++ resolved
@@ -1290,11 +1290,7 @@
         fcon = {}
         for iCon in self.constraints:
             con = self.constraints[iCon]
-<<<<<<< HEAD
-            fcon[iCon] = fcon_unique[..., con.rs:con.re]
-=======
-            fcon[iCon] = fcon_in[..., con.rs : con.re]
->>>>>>> 53426d84
+            fcon[iCon] = fcon_unique[..., con.rs : con.re]
 
         return fcon
 
