# Standard Python modules
from collections import OrderedDict
import copy
import os
<<<<<<< HEAD
=======
from collections import OrderedDict
from sqlitedict import SqliteDict
import warnings
>>>>>>> 08c75bae

# External modules
import numpy as np
from scipy.sparse import coo_matrix
from sqlitedict import SqliteDict

# Local modules
from .pyOpt_MPI import MPI
from .pyOpt_constraint import Constraint
from .pyOpt_error import Error
from .pyOpt_objective import Objective
from .pyOpt_utils import ICOL, IDATA, INFINITY, IROW, convertToCOO, convertToCSR, mapToCSR, scaleColumns, scaleRows
from .pyOpt_variable import Variable


class Optimization(object):
    def __init__(self, name, objFun, comm=None, sens=None):
        """
        The main purpose of this class is to describe the structure and
        potentially, sparsity pattern of an optimization problem.

        Parameters
        ----------
        name : str
            Name given to optimization problem.

        objFun : Python function handle
            Function handle used to evaluate the objective function.

        comm : MPI intra communication
            The communicator this problem will be solved on. This is
            required for both analysis when the objective is computed in
            parallel as well as to use the internal parallel gradient
            computations. Defaults to MPI.COMM_WORLD if not given.

        sens : str or python Function.
            Specifiy method to compute sensitivities.
        """
        self.name = name
        self.objFun = objFun
        self.sens = sens
        if comm is None:
            self.comm = MPI.COMM_WORLD
        else:
            self.comm = comm

        # Ordered dictionaries to keep track of variables and constraints
        self.variables = OrderedDict()
        self.constraints = OrderedDict()
        self.objectives = OrderedDict()
        self.dvOffset = OrderedDict()

        # Variables to be set in finalizeConstraints
        # have finalized the specification of the variable and the
        # constraints
        self.ndvs = None
        self.conScale = None
        self.nCon = None
        self.invXScale = None
        self.xOffset = None
        self.linearJacobian = None
        self.dummyConstraint = False
        self.objectiveIdx = {}
        self.finalized = False

        # Store the Jacobian conversion maps
        self._jac_map_coo_to_csr = None

    def addVar(self, name, *args, **kwargs):
        """
        This is a convenience function. It simply calls addVarGroup()
        with nVars=1. Variables added with addVar() are returned as
        *scalars*.
        """
        self.addVarGroup(name, 1, *args, scalar=True, **kwargs)

    def checkVarName(self, varName):
        """
        Check if the desired variable name varName if has already been
        added. If it is has already been added, return a mangled name
        (a number appended) that *is* valid. This is intended to be used
        by classes that automatically add variables to pyOptSparse

        Parameters
        ----------
        varName : str
            Variable name to check validity on

        Returns
        -------
        validName : str
            A valid variable name. May be the same as varName it that
            was, in fact, a valid name.
        """
        if varName not in self.variables:
            return varName
        else:
            i = 0
            validName = varName + "_%d" % i
            while validName in self.variables:
                i += 1
                validName = varName + "_%d" % i
            return validName

    def checkConName(self, conName):
        """
        Check if the desired constraint name has already been
        added. If it is has already been added, return a mangled name
        (a number appended) that *is* valid. This is intended to be used
        by classes that automatically add constraints to pyOptSparse.

        Parameters
        ----------
        conName : str
           Constraint name to check validity on

        Returns
        -------
        validName : str
            A valid constraint name. May be the same as conName it that
            was, in fact, a valid name.
        """
        if conName not in self.constraints:
            return conName
        else:
            i = 0
            validName = conName + "_%d" % i
            while validName in self.constraints:
                i += 1
                validName = conName + "_%d" % i
            return validName

    def addVarGroup(
        self, name, nVars, type="c", value=0.0, lower=None, upper=None, scale=1.0, offset=0.0, choices=None, **kwargs
    ):
        """
        Add a group of variables into a variable set. This is the main
        function used for adding variables to pyOptSparse.

        Parameters
        ----------
        name : str
            Name of variable group. This name should be unique across all the design variable groups

        nVars : int
            Number of design variables in this group.

        type : str.
            String representing the type of variable. Suitable values for type
            are: 'c' for continuous variables, 'i' for integer values and
            'd' for discrete selection.

        value : scalar or array.
            Starting value for design variables. If it is a a scalar, the same
            value is applied to all 'nVars' variables. Otherwise, it must be
            iterable object with length equal to 'nVars'.

        lower : scalar or array.
            Lower bound of variables. Scalar/array usage is the same as value
            keyword

        upper : scalar or array.
            Upper bound of variables. Scalar/array usage is the same as value
            keyword

        scale : scalar or array.  Define a user supplied scaling
            variable for the design variable group.  This is often
            necessary when design variables of widely varying
            magnitudes are used within the same
            optimization. Scalar/array usage is the same as value
            keyword.

        offset : scalar or array.  Define a user supplied offset
            variable for the design variable group.  This is often
            necessary when design variable has a large magnitude, but
            only changes a little about this value.

        choices : list
            Specify a list of choices for discrete design variables

        Examples
        --------
        >>> # Add a single design variable 'alpha'
        >>> optProb.addVar('alpha', type='c', value=2.0, lower=0.0, upper=10.0, \
        scale=0.1)
        >>> # Add 10 unscaled variables of 0.5 between 0 and 1 with name 'y'
        >>> optProb.addVarGroup('y', type='c', value=0.5, lower=0.0, upper=1.0, \
        scale=1.0)

        Notes
        -----
        Calling addVar() and addVarGroup(..., nVars=1, ...) are
        **NOT** equivalent! The variable added with addVar() will be
        returned as scalar, while variable returned from addVarGroup
        will be an array of length 1.

        It is recommended that the addVar() and addVarGroup() calls
        follow the examples above by including all the keyword
        arguments. This make it very clear the intent of the script's
        author. The type, value, lower, upper and scale should be
        given for all variables even if the default value is used.
        """
        self.finalized = False
        # Check that the nVars is > 0.
        if nVars < 1:
            raise Error(
                "The 'nVars' argument to addVarGroup must be greater than or equal to 1. The bad DV is %s." % name
            )

        # Check that the type is ok:
        if type not in ["c", "i", "d"]:
            raise Error("Type must be one of 'c' for continuous, 'i' for integer or 'd' for discrete.")

        # ------ Process the value argument
        value = np.atleast_1d(value).real
        if len(value) == 1:
            value = value[0] * np.ones(nVars)
        elif len(value) == nVars:
            pass
        else:
            raise Error(
                (
                    "The length of the 'value' argument to addVarGroup is {}, "
                    + "but the number of variables in nVars is {}."
                ).format(len(value), nVars)
            )

        if lower is None:
            lower = [None for i in range(nVars)]
        elif np.isscalar(lower):
            lower = lower * np.ones(nVars)
        elif len(lower) == nVars:
            lower = np.atleast_1d(lower).real
        else:
            raise Error(
                (
                    "The 'lower' argument to addVarGroup is invalid. "
                    + "It must be None, a scalar, or a list/array or length nVars={}.".format(nVars)
                )
            )

        if upper is None:
            upper = [None for i in range(nVars)]
        elif np.isscalar(upper):
            upper = upper * np.ones(nVars)
        elif len(upper) == nVars:
            upper = np.atleast_1d(upper).real
        else:
            raise Error(
                (
                    "The 'upper' argument to addVarGroup is invalid. "
                    + "It must be None, a scalar, or a list/array or length nVars={}.".format(nVars)
                )
            )

        # ------ Process the scale argument
        if scale is None:
            scale = np.ones(nVars)
        else:
            scale = np.atleast_1d(scale)
            if len(scale) == 1:
                scale = scale[0] * np.ones(nVars)
            elif len(scale) == nVars:
                pass
            else:
                raise Error(
                    (
                        "The length of the 'scale' argument to addVarGroup is {}, "
                        + "but the number of variables in nVars is {}."
                    ).format(len(scale), nVars)
                )

        # ------ Process the offset argument
        if offset is None:
            offset = np.ones(nVars)
        else:
            offset = np.atleast_1d(offset)
            if len(offset) == 1:
                offset = offset[0] * np.ones(nVars)
            elif len(offset) == nVars:
                pass
            else:
                raise Error(
                    (
                        "The length of the 'offset' argument to addVarGroup is {}, "
                        + "but the number of variables is {}."
                    ).format(len(offset), nVars)
                )

        # Determine if scalar i.e. it was called from addVar():
        scalar = kwargs.pop("scalar", False)

        # Now create all the variable objects
        varList = []
        for iVar in range(nVars):
            varName = name + "_%d" % iVar
            varList.append(
                Variable(
                    varName,
                    type=type,
                    value=value[iVar],
                    lower=lower[iVar],
                    upper=upper[iVar],
                    scale=scale[iVar],
                    offset=offset[iVar],
                    scalar=scalar,
                    choices=choices,
                )
            )

        if name in self.variables:
            # Check that the variables happen to be the same
            if not len(self.variables[name]) == len(varList):
                raise Error("The supplied name '%s' for a variable group has already been used!" % name)
            for i in range(len(varList)):
                if not varList[i] == self.variables[name][i]:
                    raise Error("The supplied name '%s' for a variable group has already been used!" % name)
            # We we got here, we know that the variables we wanted to
            # add are **EXACTLY** the same so that's cool. We'll just
            # overwrite with the varList below.
        else:
            # Finally we set the variable list
            self.variables[name] = varList

    def delVar(self, name):
        """
        Delete a variable or variable group

        Parameters
        ----------
        name : str
           Name of variable or variable group to remove
        """
        self.finalized = False
        try:
            self.variables.pop(name)
        except KeyError:
            print("%s was not a valid design variable name." % name)

    def _reduceDict(self, variables):
        """
        This is a specialized function that is used to communicate
        variables from dictionaries across the comm to ensure that all
        processors end up with the same dictionary. It is used for
        communicating the design variables and constraints, which may
        be specified on different processors independently.
        """

        # Step 1: Gather just the key names:
        allKeys = self.comm.gather(list(variables.keys()), root=0)

        # Step 2: Determine the unique set:
        procKeys = {}
        if self.comm.rank == 0:
            # We can do the reduction efficiently using a dictionary: The
            # algorithm is as follows: . Loop over the processors in order,
            # and check if key is in procKeys. If it isn't, add with proc
            # ID. This ensures that when we're done, the keys of 'procKeys'
            # contains all the unique values we need, AND it has a single
            # (lowest proc) that contains that key
            for iProc in range(len(allKeys)):
                for key in allKeys[iProc]:
                    if key not in procKeys:
                        procKeys[key] = iProc

            # Now pop any keys out with iProc = 0, since we want the
            # list of ones NOT one the root proc
            for key in list(procKeys.keys()):
                if procKeys[key] == 0:
                    procKeys.pop(key)

        # Step 3. Now broadcast this back to everyone
        procKeys = self.comm.bcast(procKeys, root=0)

        # Step 4. The required processors can send the variables
        if self.comm.rank == 0:
            for key in procKeys:
                variables[key] = self.comm.recv(source=procKeys[key], tag=0)
        else:
            for key in procKeys:
                if procKeys[key] == self.comm.rank:
                    self.comm.send(variables[key], dest=0, tag=0)

        # Step 5. And we finally broadcast the final list back:
        variables = self.comm.bcast(variables, root=0)

        return variables

    def addObj(self, name, *args, **kwargs):
        """
        Add Objective into Objectives Set
        """
        self.finalized = False
        self.objectives[name] = Objective(name, *args, **kwargs)

    def addCon(self, name, *args, **kwargs):
        """
        Convenience function. See addConGroup() for more information
        """
        self.addConGroup(name, 1, *args, **kwargs)

    def addConGroup(self, name, nCon, lower=None, upper=None, scale=1.0, linear=False, wrt=None, jac=None):
        """Add a group of variables into a variable set. This is the main
        function used for adding variables to pyOptSparse.

        Parameters
        ----------
        name : str
            Constraint name. All names given to constraints must be unique

        nCon : int
            The number of constraints in this group

        lower : scalar or array
            The lower bound(s) for the constraint. If it is a scalar,
            it is applied to all nCon constraints. If it is an array,
            the array must be the same length as nCon.

        upper : scalar or array
            The upper bound(s) for the constraint. If it is a scalar,
            it is applied to all nCon constraints. If it is an array,
            the array must be the same length as nCon.

        scale : scalar or array

            A scaling factor for the constraint. It is generally
            advisable to have most optimization constraint around the
            same order of magnitude.

        linear : bool
            Flag to specify if this constraint is linear. If the
            constraint is linear, both the 'wrt' and 'jac' keyword
            arguments must be given to specify the constant portion of
            the constraint Jacobian.

        wrt : iterable (list, set, OrderedDict, array etc)
            'wrt' stand for stands for 'With Respect To'. This
            specifies for what dvs have non-zero Jacobian values
            for this set of constraints. The order is not important.

        jac : dictionary
            For linear and sparse non-linear constraints, the constraint
            Jacobian must be passed in. The structure is jac dictionary
            is as follows:

            {'dvName1':<matrix1>, 'dvName2', <matrix1>, ...}

            They keys of the Jacobian must correspond to the dvGroups
            given in the wrt keyword argument. The dimensions of each
            "chunk" of the constraint Jacobian must be consistent. For
            example, <matrix1> must have a shape of (nCon, nDvs) where
            nDVs is the total number of design variables in
            dvName1. <matrix1> may be a dense numpy array or it may be
            scipy sparse matrix. However, it is *HIGHLY* recommended
            that sparse constraints are supplied to pyOptSparse using
            the pyOptSparse's simplified sparse matrix format. The
            reason for this is that it is *impossible* for force scipy
            sparse matrices to keep a fixed sparsity pattern; if the
            sparsity pattern changes during an optimization, *IT WILL
            FAIL*.

            The three simplified pyOptSparse sparse matrix formats are
            summarized below:

            mat = {'coo':[row, col, data], 'shape':[nrow, ncols]} # A coo matrix
            mat = {'csr':[rowp, colind, data], 'shape':[nrow, ncols]} # A csr matrix
            mat = {'coo':[colp, rowind, data], 'shape':[nrow, ncols]} # A csc matrix

            Note that for nonlinear constraints (linear=False), the
            values themselves in the matrices in jac do not matter,
            but the sparsity structure **does** matter. It is
            imperative that entries that will at some point have
            non-zero entries have non-zero entries in jac
            argument. That is, we do not let the sparsity structure of
            the Jacobian change throughout the optimization. This
            stipulation is automatically checked internally.
        """
        self.finalized = False
        if name in self.constraints:
            raise Error("The supplied name '%s' for a constraint group has already been used." % name)

        # Simply add constraint object
        self.constraints[name] = Constraint(name, nCon, linear, wrt, jac, lower, upper, scale)

    def getDVs(self):
        """
        Return a dictionary of the design variables. In most common
        usage, this function is not required.

        Returns
        -------
        outDVs : dict
            The dictionary of variables. This is the same as 'x' that
            would be used to call the user objective function.
        """
        self.finalize()

        outDVs = {}
        for dvGroup in self.variables:
            nvar = len(self.variables[dvGroup])
            # If it is a single DV, return a scalar rather than a numpy array
            if nvar == 1:
                var = self.variables[dvGroup][0]
                outDVs[dvGroup] = var.value
            else:
                outDVs[dvGroup] = np.zeros(nvar)
                for i in range(nvar):
                    var = self.variables[dvGroup][i]
                    outDVs[dvGroup][i] = var.value
        # we convert the dict to array to scale everything consistently
        scaled_DV = self._mapXtoUser_Dict(outDVs)
        return scaled_DV

    def setDVs(self, inDVs):
        """
        Set one or more groups of design variables from a dictionary.
        In most common usage, this function is not required.

        Parameters
        ----------
        inDVs : dict
            The dictionary of variables. The keys are the names of the
            variable groups, and the values are the desired design
            variable values for each variable group.
        """
        self.finalize()
        x0 = self.getDVs()
        # overwrite subset of DVs with new values
        for dvGroup in inDVs:
            x0[dvGroup] = inDVs[dvGroup]
        # we process dicts to arrays to perform scaling in a uniform way
        # then process back to dict
        scaled_DV = self._mapXtoOpt_Dict(x0)
        for dvGroup in self.variables:
            if dvGroup in inDVs:
                nvar = len(self.variables[dvGroup])
                scalar = self.dvOffset[dvGroup][2]
                for i in range(nvar):
                    var = self.variables[dvGroup][i]
                    if scalar:
                        var.value = scaled_DV[dvGroup]
                    else:
                        # Must be an array
                        var.value = scaled_DV[dvGroup][i]

    def setDVsFromHistory(self, histFile, key=None):
        """
        Set optimization variables from a previous optimization. This
        is like a cold start, but some variables may have been added
        or removed from the previous optimization. This will try to
        set all variables it can.

        Parameters
        ----------
        histFile : str
            Filename of the history file to read
        key : str
            Key of the history file to use for the x values. The
            default is None which will use the last x-value stored in
            the dictionary.
        """

        if os.path.exists(histFile):
            hist = SqliteDict(histFile)
            if key is None:
                key = hist["last"]

            self.setDVs(hist[key]["xuser"])
            hist.close()
        else:
            raise Error("History file '%s' not found!." % histFile)

    def printSparsity(self, verticalPrint=False):
        """
        This function prints an (ASCII) visualization of the Jacobian
        sparsity structure. This helps the user visualize what
        pyOptSparse has been given and helps ensure it is what the
        user expected. It is highly recommended this function be
        called before the start of every optimization to verify the
        optimization problem setup.

        Parameters
        ----------
        verticalPrint : bool
            True if the design variable names in the header should be printed
            vertically instead of horizontally. If true, this will make the
            constraint Jacobian print out more narrow and taller.

        Warnings
        --------
        This function is **collective** on the optProb comm. It is
        therefore necessary to call this function on **all**
        processors of the optProb comm.
        """
        self.finalize()

        if self.comm.rank != 0:
            return

        # Header describing what we are printing:
        print("+" + "-" * 78 + "-" + "+")
        print("|" + " " * 19 + "Sparsity structure of constraint Jacobian" + " " * 19 + "|")
        print("+" + "-" * 78 + "-" + "+")

        # We will do this with a 2d numpy array of characters since it
        # will make slicing easier

        # First determine the requried number of rows
        nRow = 1  # Header
        nRow += 1  # Line
        maxConNameLen = 0
        for iCon in self.constraints:
            nRow += 1  # Name
            con = self.constraints[iCon]
            maxConNameLen = max(maxConNameLen, len(con.name) + 6 + int(np.log10(con.ncon)) + 1)
            nRow += 1  # Line

        # And now the columns:
        nCol = maxConNameLen
        nCol += 2  # Space plus line
        varCenters = []
        longestNameLength = 0
        for dvGroup in self.variables:
            nvar = self.dvOffset[dvGroup][1] - self.dvOffset[dvGroup][0]

            # If printing vertically, put in a blank string of length 3
            if verticalPrint:
                var_str = "   "

            # Otherwise, put in the variable and its size
            else:
                var_str = dvGroup + " (%d)" % nvar

            # Find the length of the longest name for design variables
            longestNameLength = max(len(dvGroup), longestNameLength)

            varCenters.append(nCol + len(var_str) / 2 + 1)
            nCol += len(var_str)
            nCol += 2  # Spaces on either side
            nCol += 1  # Line

        txt = np.zeros((nRow, nCol), dtype=str)
        txt[:, :] = " "
        # Outline of the matrix on left and top
        txt[1, maxConNameLen + 1 : -1] = "-"
        txt[2:-1, maxConNameLen + 1] = "|"

        # Print the variable names:
        iCol = maxConNameLen + 2
        for dvGroup in self.variables:
            nvar = self.dvOffset[dvGroup][1] - self.dvOffset[dvGroup][0]
            if verticalPrint:
                var_str = "   "
            else:
                var_str = dvGroup + " (%d)" % nvar
            var_str_length = len(var_str)
            txt[0, iCol + 1 : iCol + var_str_length + 1] = list(var_str)
            txt[2:-1, iCol + var_str_length + 2] = "|"
            iCol += var_str_length + 3

        # Print the constraint names;
        iRow = 2

        for iCon in self.constraints:
            con = self.constraints[iCon]
            name = con.name
            if con.linear:
                name = name + "(L)"

            name = name + " (%d)" % con.ncon
            var_str_length = len(name)
            # The name
            txt[iRow, maxConNameLen - var_str_length : maxConNameLen] = list(name)

            # Now we write a 'X' if there is something there:
            varKeys = list(self.variables.keys())
            for dvGroup in range(len(varKeys)):
                if varKeys[dvGroup] in con.wrt:
                    txt[int(iRow), int(varCenters[dvGroup])] = "X"

            # The separator
            txt[iRow + 1, maxConNameLen + 1 :] = "-"
            iRow += 2

        # Corners - just to make it nice :-)
        txt[1, maxConNameLen + 1] = "+"
        txt[-1, maxConNameLen + 1] = "+"
        txt[1, -1] = "+"
        txt[-1, -1] = "+"

        # If we're printing vertically, add an additional text array on top
        # of the already created txt array
        if verticalPrint:

            # It has the same width and a height corresponding to the length
            # of the longest design variable name
            newTxt = np.zeros((longestNameLength + 1, nCol), dtype=str)
            newTxt[:, :] = " "
            txt = np.vstack((newTxt, txt))

            # Loop through the letters in the longest design variable name
            # and add the letters for each design variable
            for i in range(longestNameLength + 2):

                # Make a space between the name and the size
                if i >= longestNameLength:
                    txt[i, :] = " "

                # Loop through each design variable
                for j, dvGroup in enumerate(self.variables):

                    # Print a letter in the name if any remain
                    if i < longestNameLength and i < len(dvGroup):
                        txt[i, int(varCenters[j])] = dvGroup[i]

                    # Format and print the size of the design variable
                    elif i > longestNameLength:
                        var_str = "(" + str(self.dvOffset[dvGroup][1] - self.dvOffset[dvGroup][0]) + ")"
                        half_length = len(var_str) / 2
                        k = int(varCenters[j])
                        txt[i, int(k - half_length + 1) : int(k - half_length + 1 + len(var_str))] = list(var_str)

        for i in range(len(txt)):
            print("".join(txt[i]))

    def getDVConIndex(self, startIndex=1, printIndex=True):
        """
        Return the index of a scalar DV/constraint, or the beginning
        and end index (inclusive) of a DV/constraint array.
        This is useful for looking at SNOPT gradient check output,
        and the default startIndex=1 is for that purpose
        """

        # Get the begin and end index (inclusive) of design variables
        # using infomation from finalizeDesignVariables()
        dvIndex = OrderedDict()
        # Loop over the actual DV names
        for dvGroup in self.dvOffset:
            ind0 = self.dvOffset[dvGroup][0] + startIndex
            ind1 = self.dvOffset[dvGroup][1] + startIndex
            # if it is a scalar DV, return just the index
            if ind1 - ind0 == 1:
                dvIndex[dvGroup] = [ind0]
            else:
                dvIndex[dvGroup] = [ind0, ind1 - 1]

        # Get the begin and end index (inclusive) of constraints
        conIndex = OrderedDict()
        conCounter = startIndex
        for iCon in self.constraints:
            n = self.constraints[iCon].ncon
            if n == 1:
                conIndex[iCon] = [conCounter]
            else:
                conIndex[iCon] = [conCounter, conCounter + n - 1]
            conCounter += n

        # Print them all to terminal
        if printIndex and self.comm.rank == 0:
            print("### DESIGN VARIABLES ###")
            for dvGroup in dvIndex:
                print(dvGroup, dvIndex[dvGroup])
            print("### CONSTRAINTS ###")
            for conKey in conIndex:
                print(conKey, conIndex[conKey])

        return dvIndex, conIndex

    # =======================================================================
    #       All the functions from here down should not need to be called
    #       by the user. Most functions are public since the individual
    #       optimizers need to be able to call them
    # =======================================================================

    def finalize(self):
        """
        This is a helper function which will only finalize the optProb if it's not already finalized.
        """
        if not self.finalized:
            self._finalizeDesignVariables()
            self._finalizeConstraints()
            self.finalized = True

    def finalizeDesignVariables(self):
        warnings.warn(
            "finalizeDesignVariables() is deprecated, use _finalizeDesignVariables() instead.", DeprecationWarning
        )
        self._finalizeDesignVariables()

    def _finalizeDesignVariables(self):
        """
        Communicate design variables potentially from different
        processors and form the DVOffset dict.

        Warnings
        --------
        This should not be called directly. Instead, call self.finalize()
        to ensure that both design variables and constraints are properly finalized.
        """

        # First thing we need is to determine the consistent set of
        # variables from all processors.
        self.variables = self._reduceDict(self.variables)

        dvCounter = 0
        self.dvOffset = OrderedDict()

        for dvGroup in self.variables:
            n = len(self.variables[dvGroup])
            self.dvOffset[dvGroup] = [dvCounter, dvCounter + n, self.variables[dvGroup][0].scalar]
            dvCounter += n
        self.ndvs = dvCounter

    def finalizeConstraints(self):
        warnings.warn("finalizeConstraints() is deprecated, use _finalizeConstraints() instead.", DeprecationWarning)
        self._finalizeConstraints()

    def _finalizeConstraints(self):
        """
        There are several functions for this routine:

        1. Determine the number of constraints
        2. Determine the final scaling array for the design variables
        3. Determine if it is possible to return a complete dense
           Jacobian. Most of this time, we should be using the dictionary-
           based return

        Warnings
        --------
        This should not be called directly. Instead, call self.finalize()
        to ensure that both design variables and constraints are properly finalized.
        """

        # First thing we need is to determine the consistent set of
        # constraints from all processors
        self.constraints = self._reduceDict(self.constraints)

        # ----------------------------------------------------
        # Step 1. Determine number of constraints and scaling:
        # ----------------------------------------------------

        # Determine number of constraints
        self.nCon = 0
        for iCon in self.constraints:
            self.nCon += self.constraints[iCon].ncon

        # Loop over the constraints assigning the row start (rs) and
        # row end (re) values. The actual ordering depends on if
        # constraints are reordered or not.
        rowCounter = 0
        conScale = np.zeros(self.nCon)
        for iCon in self.constraints:
            con = self.constraints[iCon]
            con.finalize(self.variables, self.dvOffset, rowCounter)
            rowCounter += con.ncon
            conScale[con.rs : con.re] = con.scale

        if self.nCon > 0:
            self.conScale = conScale
        else:
            self.conScale = None

        # -----------------------------------------
        # Step 2a. Assemble design variable scaling
        # -----------------------------------------
        xscale = []
        for dvGroup in self.variables:
            for var in self.variables[dvGroup]:
                xscale.append(var.scale)
        self.invXScale = 1.0 / np.array(xscale)

        # -----------------------------------------
        # Step 2a. Assemble design variable offset
        # -----------------------------------------
        xoffset = []
        for dvGroup in self.variables:
            for var in self.variables[dvGroup]:
                xoffset.append(var.offset)
        self.xOffset = np.array(xoffset)

        # --------------------------------------
        # Step 3. Map objective names to indices
        # --------------------------------------
        for idx, objKey in enumerate(self.objectives):
            self.objectiveIdx[objKey] = idx

        # ---------------------------------------------
        # Step 4. Final Jacobian for linear constraints
        # ---------------------------------------------
        for iCon in self.constraints:
            con = self.constraints[iCon]
            if con.linear:
                data = []
                row = []
                col = []

                for dvGroup in con.jac:
                    # ss means 'start - stop'
                    ss = self.dvOffset[dvGroup]

                    row.extend(con.jac[dvGroup]["coo"][IROW])
                    col.extend(con.jac[dvGroup]["coo"][ICOL] + ss[0])
                    data.extend(con.jac[dvGroup]["coo"][IDATA])

                # Now create a coo, convert to CSR and store
                con.linearJacobian = coo_matrix((data, (row, col)), shape=[con.ncon, self.ndvs]).tocsr()

    def getOrdering(self, conOrder, oneSided, noEquality=False):
        """
        Internal function that is used to produce a index list that
        reorders the constraints the way a particular optimizer needs.

        Parameters
        ----------
        conOrder : list
            This must contain the following 4 strings: 'ni', 'li',
            'ne', 'le' which stand for nonlinear inequality, linear
            inequality, nonlinear equality and linear equality. This
            defines the order that the optimizer wants the constraints

        oneSided : bool
           Flag to do all constraints as one-sided instead of two
           sided. Most optimizers need this but some can deal with the
           two-sided constraints properly (snopt and ipopt for
           example)

        noEquality : bool
           Flag to split equality constraints into two inequality
           constraints. Some optimizers (CONMIN for example) can't do
           equality constraints explicitly.
        """

        # Now for the fun part determine what *actual* order the
        # constraints need to be in: We recognize the following
        # constraint types:
        # ne : nonlinear equality
        # ni : nonlinear inequality
        # le : linear equality
        # li : linear inequality

        # The oneSided flag determines if we use the one or two sided
        # constraints. The result of the following calculation is the
        # a single index vector that that maps the natural ordering of
        # the constraints to the order that optimizer has
        # requested. This will be returned so the optimizer can do
        # what they want with it.

        if self.nCon == 0:
            if self.dummyConstraint:
                return [], [-INFINITY], [INFINITY], None
            else:
                return np.array([], "d")

        indices = []
        fact = []
        lower = []
        upper = []

        for conType in conOrder:
            for iCon in self.constraints:
                con = self.constraints[iCon]
                # Make the code below easier to read:
                econ = con.equalityConstraints
                if oneSided:
                    icon = con.oneSidedConstraints
                else:
                    icon = con.twoSidedConstraints

                if conType == "ne" and not con.linear:
                    if noEquality:
                        # Expand Equality constraint to two:
                        indices.extend(con.rs + econ["ind"])
                        fact.extend(econ["fact"])
                        lower.extend(econ["value"])
                        upper.extend(econ["value"])
                        # ....And the other side
                        indices.extend(con.rs + econ["ind"])
                        fact.extend(-1.0 * econ["fact"])
                        lower.extend(econ["value"])
                        upper.extend(econ["value"])

                    else:
                        indices.extend(con.rs + econ["ind"])
                        fact.extend(econ["fact"])
                        lower.extend(econ["value"])
                        upper.extend(econ["value"])

                if conType == "ni" and not con.linear:
                    indices.extend(con.rs + icon["ind"])
                    fact.extend(icon["fact"])
                    lower.extend(icon["lower"])
                    upper.extend(icon["upper"])

                if conType == "le" and con.linear:
                    if noEquality:
                        # Expand Equality constraint to two:
                        indices.extend(con.rs + econ["ind"])
                        fact.extend(econ["fact"])
                        lower.extend([-INFINITY] * len(econ["fact"]))
                        upper.extend(econ["value"])
                        # ....And the other side
                        indices.extend(con.rs + econ["ind"])
                        fact.extend(-1.0 * econ["fact"])
                        lower.extend([-INFINITY] * len(econ["fact"]))
                        upper.extend(-econ["value"])
                    else:
                        indices.extend(con.rs + econ["ind"])
                        fact.extend(econ["fact"])
                        lower.extend(econ["value"])
                        upper.extend(econ["value"])

                if conType == "li" and con.linear:
                    indices.extend(con.rs + icon["ind"])
                    fact.extend(icon["fact"])
                    lower.extend(icon["lower"])
                    upper.extend(icon["upper"])

        if len(fact) == 0:
            fact = None
        return np.array(indices), np.array(lower), np.array(upper), fact

    def processXtoDict(self, x):
        """
        Take the flattened array of variables in 'x' and return a
        dictionary of variables keyed on the name of each variable.

        Parameters
        ----------
        x : array
            Flattened array from optimizer

        Warnings
        --------
        This function should not need to be called by the user
        """
        xg = OrderedDict()
        imax = 0
        for dvGroup in self.variables:
            istart = self.dvOffset[dvGroup][0]
            iend = self.dvOffset[dvGroup][1]
            scalar = self.dvOffset[dvGroup][2]
            imax = max(imax, iend)
            try:
                if scalar:
                    xg[dvGroup] = x[..., istart]
                else:
                    xg[dvGroup] = x[..., istart:iend].copy()
            except IndexError:
                raise Error("Error processing x. There is a mismatch in the number of variables.")
        if imax != self.ndvs:
            raise Error("Error processing x. There is a mismatch in the number of variables.")
        return xg

    def processXtoVec(self, x):
        """
        Take the dictionary form of x and convert back to flattened
        array.

        Parameters
        ----------
        x : dict
            Dictionary form of variables

        Returns
        -------
        x_array : array
            Flattened array of variables

        Warnings
        --------
        This function should not need to be called by the user
        """
        x_array = np.zeros(self.ndvs)
        imax = 0
        for dvGroup in self.variables:
            istart = self.dvOffset[dvGroup][0]
            iend = self.dvOffset[dvGroup][1]
            imax = max(imax, iend)
            scalar = self.dvOffset[dvGroup][2]
            try:
                if scalar:
                    x_array[..., istart] = x[dvGroup]
                else:
                    x_array[..., istart:iend] = x[dvGroup]
            except IndexError:
                raise Error("Error deprocessing x. There is a mismatch in the number of variables.")
        if imax != self.ndvs:
            raise Error("Error deprocessing x. There is a mismatch in the number of variables.")

        return x_array

    def processObjtoVec(self, funcs, scaled=True):
        """
        This is currently just a stub-function. It is here since it
        the future we may have to deal with multiple objectives so
        this function will deal with that

        Parameters
        ----------
        funcs : dictionary of function values

        Returns
        -------
        obj : float or array
            Processed objective(s).

        Warnings
        --------
        This function should not need to be called by the user
        """
        fobj = []
        for objKey in self.objectives.keys():
            if objKey in funcs:
                try:
                    f = np.squeeze(funcs[objKey]).item()
                except ValueError:
                    raise Error("The objective return value, '%s' must be a scalar!" % objKey)
                # Store objective for printing later
                self.objectives[objKey].value = f
                fobj.append(f)
            else:
                raise Error("The key for the objective, '%s' was not found." % objKey)

        # scale the objective
        if scaled:
            fobj = self._mapObjtoOpt(fobj)
        # Finally squeeze back out so we get a scalar for a single objective
        return np.squeeze(fobj)

    def processObjtoDict(self, fobj_in, scaled=True):
        """
        This function converts the objective in array form
        to the corresponding dictionary form.

        Parameters
        ----------
        fobj_in : float or ndarray
            The objective in array format. In the case of a single objective,
            a float can also be accepted.
        scaled : bool
            Flag specifying if the returned dictionary should be scaled by
            the pyOpt scaling.

        Returns
        -------
        fobj : dictionary
            The dictionary form of fobj_in, which is just a key:value pair
            for each objective.
        """
        fobj = {}
        fobj_in = np.atleast_1d(fobj_in)
        for objKey in self.objectives.keys():
            iObj = self.objectiveIdx[objKey]
            try:
                fobj[objKey] = fobj_in[iObj]
            except IndexError:
                raise Error("The input array shape is incorrect!")
        if scaled:
            fobj = self._mapObjtoOpt(fobj)
        return fobj

    def processContoVec(self, fcon_in, scaled=True, dtype="d", natural=False):
        """
        Parameters
        ----------
        fcon_in : dict
            Dictionary of constraint values

        scaled : bool
            Flag specifying if the returned array should be scaled by
            the pyOpt scaling. The only type this is not true is
            when the automatic derivatives are used

        dtype : str
            String specifying the data type to return. Normally this
            is 'd' for a float. The complex-step derivative
            computations will call this function with 'D' to ensure
            that the complex perturbations pass through correctly.

        natural : bool
            Flag to specify if the data should be returned in the
            natural ordering. This is only used when computing
            gradient automatically with FD/CS.

        Warnings
        --------
        This function should not need to be called by the user
        """

        if self.dummyConstraint:
            return np.array([0])

        # We REQUIRE that fcon_in is a dict:
        fcon = np.zeros(self.nCon, dtype=dtype)
        for iCon in self.constraints:
            con = self.constraints[iCon]
            if iCon in fcon_in:

                # Make sure it is at least 1-dimensional:
                c = np.atleast_1d(fcon_in[iCon])
                if dtype == "d":
                    c = np.real(c)
                # Make sure it is the correct size:
                if c.shape[-1] == self.constraints[iCon].ncon:
                    fcon[..., con.rs : con.re] = c
                else:
                    raise Error(
                        "{} constraint values were returned in {}, but expected {}.".format(
                            len(fcon_in[iCon]), iCon, self.constraints[iCon].ncon
                        )
                    )

                # Store constraint values for printing later
                con.value = copy.copy(c)
            else:
                raise Error("No constraint values were found for the constraint '%s'." % iCon)

        # Perform scaling on the original Jacobian:
        if scaled:
            fcon = self._mapContoOpt(fcon)

        if natural:
            return fcon
        else:
            if self.nCon > 0:
                fcon = fcon[..., self.jacIndices]
                fcon = self.fact * fcon - self.offset
                return fcon
            else:
                return fcon

    def processContoDict(self, fcon_in, scaled=True, dtype="d", natural=False, multipliers=False):
        """
        Parameters
        ----------
        fcon_in : array
            Array of constraint values to be converted into a dictionary

        scaled : bool
            Flag specifying if the returned array should be scaled by
            the pyOpt scaling. The only type this is not true is
            when the automatic derivatives are used

        dtype : str
            String specifying the data type to return. Normally this
            is 'd' for a float. The complex-step derivative
            computations will call this function with 'D' to ensure
            that the complex perturbations pass through correctly.

        natural : bool
            Flag to specify if the input data is in the
            natural ordering. This is only used when computing
            gradient automatically with FD/CS.

        multipliers : bool
            Flag that indicates whether this deprocessing is for the
            multipliers or the constraint values. In the case of multipliers,
            no constraint offset should be applied.

        Warnings
        --------
        This function should not need to be called by the user
        """

        if self.dummyConstraint:
            return {"dummy": 0}

        if not hasattr(self, "jacIndicesInv"):
            self.jacIndicesInv = np.argsort(self.jacIndices)

        # Unscale the nonlinear constraints
        if not natural:
            if self.nCon > 0:
                m = len(self.jacIndices)
                # Apply the offset (if this is for constraint values)
                if not multipliers:
                    fcon_in[:m] += self.offset

                # Since self.fact elements are unit magnitude and the
                # values are either 1 or -1...
                fcon_in[:m] = self.fact * fcon_in[:m]

        # Perform constraint scaling
        if scaled:
            m = len(self.jacIndices)
            fcon_in[:m] = fcon_in[:m] * self.conScale[self.jacIndices]

        fcon_unique = fcon_in
        if multipliers:
            fcon_unique = np.zeros(self.nCon)
            for i, j in enumerate(self.jacIndices):
                if np.abs(fcon_unique[j]) < np.abs(fcon_in[i]):
                    fcon_unique[j] = fcon_in[i]

        # We REQUIRE that fcon_in is an array:
        fcon = {}
        for iCon in self.constraints:
            con = self.constraints[iCon]
            fcon[iCon] = fcon_unique[..., con.rs : con.re]

        return fcon

    def evaluateLinearConstraints(self, x, fcon):
        """
        This function is required for optimizers that do not explicitly
        treat the linear constraints. For those optimizers, we will
        evaluate the linear constraints here. We place the values of
        the linear constraints in the fcon dictionary such that it
        appears as if the user evaluated these constraints.

        Parameters
        ----------
        x : array
            This must be the processed x-vector from the optimizer

        fcon : dict
            Dictionary of the constraints. The linear constraints are
            to be added to this dictionary.
        """

        # This is actually pretty easy; it's just a matvec with the
        # proper linearJacobian entry we've already computed
        for iCon in self.constraints:
            if self.constraints[iCon].linear:
                fcon[iCon] = self.constraints[iCon].linearJacobian.dot(x)

    def processObjectiveGradient(self, funcsSens):
        """
        This generic function is used to assemble the objective
        gradient(s)

        Parameters
        ----------
        funcsSens : dict
            Dictionary of all function gradients. Just extract the
            objective(s) we need here.

        Warnings
        --------
        This function should not need to be called by the user
        """

        dvGroups = set(self.variables.keys())

        nobj = len(self.objectives)
        gobj = np.zeros((nobj, self.ndvs))

        iObj = 0
        for objKey in self.objectives.keys():
            if objKey in funcsSens:
                for dvGroup in funcsSens[objKey]:
                    if dvGroup in dvGroups:
                        # Now check that the array is the correct length:
                        ss = self.dvOffset[dvGroup]
                        tmp = np.array(funcsSens[objKey][dvGroup]).squeeze()
                        if tmp.size == ss[1] - ss[0]:
                            # Everything checks out so set:
                            gobj[iObj, ss[0] : ss[1]] = tmp
                        else:
                            raise Error(
                                (
                                    "The shape of the objective derivative for dvGroup '{}' is the incorrect length. "
                                    + "Expecting a shape of {} but received a shape of {}."
                                ).format(dvGroup, (ss[1] - ss[0],), funcsSens[objKey][dvGroup].shape)
                            )
                    else:
                        raise Error("The dvGroup key '%s' is not valid" % dvGroup)
            else:
                raise Error("The key for the objective gradient, '%s', was not found." % objKey)
            iObj += 1

        # Note that we looped over the keys in funcsSens[objKey]
        # and not the variable keys since a variable key not in
        # funcsSens[objKey] will just be left to zero. We have
        # implicitly assumed that the objective gradient is dense
        # and any keys that are provided are simply zero.
        # end (objective keys)

        # Do scaling
        gobj = self._mapObjGradtoOpt(gobj)

        # Finally squeeze back out so we get a 1D vector for a single objective
        return np.squeeze(gobj)

    def processConstraintJacobian(self, gcon):
        """
        This generic function is used to assemble the entire
        constraint Jacobian. The order of the constraint Jacobian is
        in 'natural' ordering, that is the order the constraints have
        been added (mostly; since it can be different when constraints
        are added on different processors).

        The input is gcon, which is dict or an array. The array format
        should only be used when the pyOpt_gradient class is used
        since this results in a dense (and correctly oriented)
        Jacobian. The user should NEVER return a dense Jacobian since
        this extremely fickle and easy to break. The dict 'gcon' must
        contain only the non-linear constraints Jacobians; the linear
        ones will be added automatically.

        Parameters
        ----------
        gcon : array or dict
            Constraint gradients. Either a complete 2D array or a nested
            dictionary of gradients given with respect to the variables.

        Returns
        -------
        gcon : dict with csr data
            Return the Jacobian in a sparse csr format.
            can be easily converted to csc, coo or dense format as
            required by individual optimizers

        Warnings
        --------
        This function should not need to be called by the user
        """

        # We don't have constraints at all! However we *may* have to
        # include a dummy constraint:
        if self.nCon == 0:
            if self.dummyConstraint:
                return convertToCSR(np.zeros((1, self.ndvs)))
            else:
                return np.zeros((0, self.ndvs), "d")

        # For simplicity we just add the linear constraints into gcon
        # so they can be processed along with the rest:
        for iCon in self.constraints:
            if self.constraints[iCon].linear:
                gcon[iCon] = copy.deepcopy(self.constraints[iCon].jac)

        # We now know we must process as a dictionary. Below are the
        # lists for the matrix entries.
        data = []
        row = []
        col = []
        ii = 0

        # Otherwise, process constraints in the dictionary form.
        # Loop over all constraints:
        for iCon in self.constraints:
            con = self.constraints[iCon]

            # Now loop over all required keys for this constraint:
            for dvGroup in con.wrt:
                # ss means 'start - stop'
                ss = self.dvOffset[dvGroup]
                ndvs = ss[1] - ss[0]

                gotDerivative = False
                try:
                    if dvGroup in gcon[iCon]:
                        tmp = convertToCOO(gcon[iCon][dvGroup])
                        gotDerivative = True
                except KeyError:
                    raise Error(
                        (
                            "The constraint Jacobian entry for '{}' with respect to '{}', as was defined in addConGroup(), "
                            + "was not found in constraint Jacobian dictionary provided."
                        ).format(con.name, dvGroup)
                    )
                if not gotDerivative:
                    # All keys for this constraint must be returned
                    # since the user has explictly specified the wrt.
                    if not con.partialReturnOk:
                        raise Error(
                            (
                                "Constraint '{}' was expecting a jacobain with respect to dvGroup '{}' as was supplied in addConGroup(). "
                                + "This was not found in the constraint Jacobian dictionary"
                            ).format(con.name, dvGroup)
                        )
                    else:
                        # This key is not returned. Just use the
                        # stored Jacobian that contains zeros
                        tmp = con.jac[dvGroup]

                # Now check that the Jacobian is the correct shape
                if not (tmp["shape"][0] == con.ncon and tmp["shape"][1] == ndvs):
                    raise Error(
                        (
                            "The shape of the supplied constraint Jacobian for constraint {} with respect to {} is incorrect. "
                            + "Expected an array of shape ({}, {}), but received an array of shape ({}, {})."
                        ).format(con.name, dvGroup, con.ncon, ndvs, tmp["shape"][0], tmp["shape"][1])
                    )

                # Now check that supplied coo matrix has same length
                # of data array
                if len(tmp["coo"][2]) != len(con.jac[dvGroup]["coo"][2]):
                    raise Error(
                        (
                            "The number of nonzero elements for constraint group '{}' with respect to {} was not the correct size. "
                            + "The supplied Jacobian has {} nonzero entries, but must contain {} nonzero entries."
                        ).format(con.name, dvGroup, len(tmp["coo"][2]), len(con.jac[dvGroup]["coo"][2]))
                    )

                # Include data from this Jacobian chunk
                data.append(tmp["coo"][IDATA])
                row.append(tmp["coo"][IROW] + ii)
                col.append(tmp["coo"][ICOL] + ss[0])
            # end for (dvGroup in constraint)
            ii += con.ncon
        # end for (constraint loop)

        # now flatten all the data into a single array
        data = np.concatenate(data).ravel()
        row = np.concatenate(row).ravel()
        col = np.concatenate(col).ravel()

        # Finally, construct CSR matrix from COO data and perform
        # row and column scaling.
        if self._jac_map_coo_to_csr is None:
            gcon = {"coo": [row, col, np.array(data)], "shape": [self.nCon, self.ndvs]}
            self._jac_map_coo_to_csr = mapToCSR(gcon)

        gcon = {
            "csr": (
                self._jac_map_coo_to_csr[IROW],
                self._jac_map_coo_to_csr[ICOL],
                np.array(data)[self._jac_map_coo_to_csr[IDATA]],
            ),
            "shape": [self.nCon, self.ndvs],
        }

        self._mapConJactoOpt(gcon)

        return gcon

    def _mapObjGradtoOpt(self, gobj):
        gobj_return = np.copy(gobj)
        for objKey in self.objectives:
            iObj = self.objectiveIdx[objKey]
            gobj_return[iObj, :] *= self.objectives[objKey].scale
        gobj_return *= self.invXScale
        return gobj_return

    def _mapContoOpt(self, fcon):
        return fcon * self.conScale

    def _mapContoUser(self, fcon):
        return fcon / self.conScale

    def _mapObjtoOpt(self, fobj):
        fobj_return = np.copy(np.atleast_1d(fobj))
        for objKey in self.objectives:
            iObj = self.objectiveIdx[objKey]
            fobj_return[iObj] *= self.objectives[objKey].scale
        return fobj_return

    def _mapObjtoUser(self, fobj):
        fobj_return = np.copy(np.atleast_1d(fobj))
        for objKey in self.objectives:
            iObj = self.objectiveIdx[objKey]
            fobj_return[iObj] /= self.objectives[objKey].scale
        return fobj_return

    def _mapConJactoOpt(self, gcon):
        """
        The mapping is done in memory, without any return.
        """
        scaleRows(gcon, self.conScale)
        scaleColumns(gcon, self.invXScale)

    def _mapConJactoUser(self, gcon):
        """
        The mapping is done in memory, without any return.
        """
        scaleRows(gcon, 1 / self.conScale)
        scaleColumns(gcon, 1 / self.invXScale)

    def _mapXtoOpt(self, x):
        """
        This performs the user-space to optimizer mapping for the DVs.
        All inputs/outputs are numpy arrays.
        """
        return (x - self.xOffset) / self.invXScale

    def _mapXtoUser(self, x):
        """
        This performs the optimizer to user-space mapping for the DVs.
        All inputs/outputs are numpy arrays.
        """
        return x * self.invXScale + self.xOffset

    # these are the dictionary-based versions of the mapping functions
    def _mapXtoUser_Dict(self, xDict):
        x = self.processXtoVec(xDict)
        x_user = self._mapXtoUser(x)
        return self.processXtoDict(x_user)

    def _mapXtoOpt_Dict(self, xDict):
        x = self.processXtoVec(xDict)
        x_opt = self._mapXtoOpt(x)
        return self.processXtoDict(x_opt)

    def _mapObjtoUser_Dict(self, objDict):
        obj = self.processObjtoVec(objDict, scaled=False)
        obj_user = self._mapObjtoUser(obj)
        return self.processObjtoDict(obj_user, scaled=False)

    def _mapObjtoOpt_Dict(self, objDict):
        obj = self.processObjtoVec(objDict, scaled=False)
        obj_opt = self._mapObjtoOpt(obj)
        return self.processObjtoDict(obj_opt, scaled=False)

    def _mapContoUser_Dict(self, conDict):
        con = self.processContoVec(conDict, scaled=False, natural=True)
        con_user = self._mapContoUser(con)
        return self.processContoDict(con_user, scaled=False, natural=True)

    def _mapContoOpt_Dict(self, conDict):
        con = self.processContoVec(conDict, scaled=False, natural=True)
        con_opt = self._mapContoOpt(con)
        return self.processContoDict(con_opt, scaled=False, natural=True)

    def __str__(self):
        """
        Print Structured Optimization Problem
        """
        TOL = 1.0e-6

        text = "\n\nOptimization Problem -- {0}\n{1}\n    Objective Function: {2}\n\n".format(
            self.name, "=" * 80, self.objFun.__name__
        )
        text += "\n   Objectives\n"

        num_c = max([len(obj) for obj in self.objectives])
        fmt = "    {0:>7s}  {1:{width}s}   {2:>14s}   {3:>14s}\n"
        text += fmt.format("Index", "Name", "Value", "Optimum", width=num_c)
        fmt = "    {0:>7d}  {1:{width}s}   {2:>14.6E}   {3:>14.6E}\n"
        for idx, name in enumerate(self.objectives):
            obj = self.objectives[name]
            value = obj.value
            if np.iscomplexobj(value):
                value = value.real
            text += fmt.format(idx, obj.name, value, obj.optimum, width=num_c)

        # Find the longest name in the variables
        num_c = 0
        for varname in self.variables:
            for var in self.variables[varname]:
                num_c = max(len(var.name), num_c)

        fmt = "    {0:>7s}  {1:{width}s}   {2:>4s}   {3:>14}   {4:>14}   {5:>14}   {6:>8s}\n"
        text += "\n   Variables (c - continuous, i - integer, d - discrete)\n"
        text += fmt.format("Index", "Name", "Type", "Lower Bound", "Value", "Upper Bound", "Status", width=num_c)
        fmt = "    {0:7d}  {1:{width}s}   {2:>4s}   {3:14.6E}   {4:14.6E}   {5:14.6E}   {6:>8s}\n"

        idx = 0
        for varname in self.variables:
            for var in self.variables[varname]:
                if var.type in ["c", "i"]:
                    value = var.value
                    if np.iscomplexobj(value):
                        value = value.real
                    lower = var.lower if var.lower is not None else -1.0e20
                    upper = var.upper if var.upper is not None else 1.0e20
                    status = ""
                    dL = value - lower
                    if dL > TOL:
                        pass
                    elif dL < -TOL:
                        # In violation of lower bound
                        status += "L"
                    else:
                        # Active lower bound
                        status += "l"
                    dU = upper - value
                    if dU > TOL:
                        pass
                    elif dU < -TOL:
                        # In violation of upper bound
                        status += "U"
                    else:
                        # Active upper bound
                        status += "u"
                elif var.type == "d":
                    choices = var.choices
                    value = choices[int(var.value)]
                    lower = min(choices)
                    upper = max(choices)
                    status = ""
                else:
                    raise ValueError("Unrecognized type for variable {0}: {1}".format(var.name, var.type))

                text += fmt.format(idx, var.name, var.type, lower, value, upper, status, width=num_c)
                idx += 1

        if len(self.constraints) > 0:

            try:
                lambdaStar = self.lambdaStar
                lambdaStar_label = "Lagrange Multiplier"
            except AttributeError:
                # the optimizer did not set the lagrange multipliers so set them to something obviously wrong
                lambdaStar = {}
                for c in self.constraints:
                    lambdaStar[c] = [9e100] * self.constraints[c].ncon
                lambdaStar_label = "Lagrange Multiplier (N/A)"

            text += "\n   Constraints (i - inequality, e - equality)\n"
            # Find the longest name in the constraints
            num_c = max([len(self.constraints[i].name) for i in self.constraints])
            fmt = "    {0:>7s}  {1:{width}s} {2:>4s} {3:>14}  {4:>14}  {5:>14}  {6:>8s}  {7:>14s}\n"
            text += fmt.format(
                "Index", "Name", "Type", "Lower", "Value", "Upper", "Status", lambdaStar_label, width=num_c
            )
            fmt = "    {0:7d}  {1:{width}s} {2:>4s} {3:>14.6E}  {4:>14.6E}  {5:>14.6E}  {6:>8s}  {7:>14.5E}\n"
            idx = 0
            for con_name in self.constraints:
                c = self.constraints[con_name]
                for j in range(c.ncon):
                    lower = c.lower[j] if c.lower[j] is not None else -1.0e20
                    upper = c.upper[j] if c.upper[j] is not None else 1.0e20
                    value = c.value[j]
                    if np.iscomplexobj(value):
                        value = value.real
                    status = ""
                    typ = "e" if j in c.equalityConstraints["ind"] else "i"
                    if typ == "e":
                        if abs(value - upper) > TOL:
                            status = "E"
                    else:
                        dL = value - lower
                        if dL > TOL:
                            pass
                        elif dL < -TOL:
                            # In violation of lower bound
                            status += "L"
                        else:
                            # Active lower bound
                            status += "l"

                        dU = upper - value
                        if dU > TOL:
                            pass
                        elif dU < -TOL:
                            # In violation of upper bound
                            status += "U"
                        else:
                            # Active upper bound
                            status += "u"

                    text += fmt.format(
                        idx, c.name, typ, lower, value, upper, status, lambdaStar[con_name][j], width=num_c
                    )
                    idx += 1

        return text

    def __getstate__(self):
        """
        This is used for serializing class instances.
        The un-serializable fields are deleted first.
        """
        d = copy.copy(self.__dict__)
        for key in ["comm", "objFun"]:
            if key in d.keys():
                del d[key]
        return d<|MERGE_RESOLUTION|>--- conflicted
+++ resolved
@@ -2,12 +2,7 @@
 from collections import OrderedDict
 import copy
 import os
-<<<<<<< HEAD
-=======
-from collections import OrderedDict
-from sqlitedict import SqliteDict
 import warnings
->>>>>>> 08c75bae
 
 # External modules
 import numpy as np
