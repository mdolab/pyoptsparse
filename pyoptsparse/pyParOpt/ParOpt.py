--- conflicted
+++ resolved
@@ -46,23 +46,6 @@
         # Create and fill-in the dictionary of default option values
         defOpts = {}
         options = _ParOpt.getOptionsInfo()
-<<<<<<< HEAD
-        for name in options:
-            # Get the type and default value of the named argument
-            _type = None
-            if options[name].option_type == "bool":
-                _type = bool
-            elif options[name].option_type == "int":
-                _type = int
-            elif options[name].option_type == "float":
-                _type = float
-            else:
-                _type = str
-            default_value = options[name].default
-
-            # Set the entry into the dictionary
-            defOpts[name] = [_type, default_value]
-=======
         for option_name in options:
             # Get the type and default value of the named argument
             _type = None
@@ -78,7 +61,6 @@
 
             # Set the entry into the dictionary
             defOpts[option_name] = [_type, default_value]
->>>>>>> dabc9e05
 
         self.set_options = {}
         informs = {}
