--- conflicted
+++ resolved
@@ -11,7 +11,6 @@
 from ..pyOpt_optimizer import Optimizer
 from ..pyOpt_error import Error
 
-
 class ParOpt(Optimizer):
     """
     ParOpt optimizer class
@@ -24,43 +23,30 @@
     def __init__(self, *args, **kwargs):
         name = "ParOpt"
         category = "Local Optimizer"
-        defOpts = {
-            "filename": [str, "paropt.out"],
-            "algorithm": [str, "ip"],  # Other options: tr
-            # Generic options for the interior point method/trust region
-            "qn_subspace_size": [int, 10],
-            "norm_type": [str, "l2"],  # l1, linfty
-            "barrier_strategy": [str, "monotone"],
-            "starting_point_strategy": [str, "least_squares_multipliers"],
-            "max_iterations": [int, 1000],
-            "abs_optimality_tol": [float, 1e-6],
-            "rel_function_tol": [float, 0.0],
-            "penalty_gamma": [float, 1000.0],
-            "barrier_fraction": [float, 0.25],
-            "barrier_power": [float, 1.0],
-            "reset_hessian_frequency": [int, 100000],
-            "bfgs_update_type": [str, "skip"],  # or 'damped'
-            "affine_step_multiplier_min": [float, 1.0],
-            "init_barrier_parameter": [float, 0.1],
-            "max_linesearch_iters": [int, 10],
-            "armijo_parameter": [float, 1e-3],
-            "penalty_descent_fraction": [float, 0.3],
-            "min_penalty_parameter": [float, 0.0],
-            "output_level": [int, 0],
-            # Trust region specifics
-            "tr_init_size": [float, 0.01],
-            "tr_max_size": [float, 1.0],
-            "tr_min_size": [float, 0.0],
-            "tr_eta": [float, 0.25],
-            "tr_penalty_gamma": [float, 10.0],
-            "tr_max_iterations": [int, 250],
-            "tr_abs_optimality_tol": [float, 1e-6],
-        }
-        informs = {}
         if _ParOpt is None:
             raise Error("There was an error importing ParOpt")
 
-        self.set_options = []
+        # Create and fill-in the dictionary of default option values
+        defOpts = {}
+        options = _ParOpt.getOptionsInfo()
+        for name in options:
+            # Get the type and default value of the named argument
+            _type = None
+            if options[name].option_type == 'bool':
+                _type = bool
+            elif options[name].option_type == 'int':
+                _type = int
+            elif options[name].option_type == 'float':
+                _type = float
+            else:
+                _type = str
+            default_value = options[name].default
+
+            # Set the entry into the dictionary
+            defOpts[name] = [_type, default_value]
+
+        self.set_options = {}
+        informs = {}
         Optimizer.__init__(self, name, category, defOpts, informs, *args, **kwargs)
 
         # ParOpt requires a dense Jacobian format
@@ -178,26 +164,16 @@
                             bound_sum += 1.0
                         else:
                             bound_sum += self.bux[i] - self.blx[i]
-<<<<<<< HEAD
-                    bound_sum = bound_sum/len(x)
-=======
                     bound_sum = bound_sum / len(x)
->>>>>>> 30b4ecd4
 
                     for i in range(len(x)):
                         x[i] = self.xs[i]
                         lb[i] = self.blx[i]
                         ub[i] = self.bux[i]
                         if self.xs[i] <= self.blx[i]:
-<<<<<<< HEAD
-                            x[i] = self.blx[i] + 0.5*np.min((bound_sum, self.bux[i] - self.blx[i]))
-                        elif self.xs[i] >= self.bux[i]:
-                            x[i] = self.bux[i] - 0.5*np.min((bound_sum, self.bux[i] - self.blx[i]))
-=======
                             x[i] = self.blx[i] + 0.5 * np.min((bound_sum, self.bux[i] - self.blx[i]))
                         elif self.xs[i] >= self.bux[i]:
                             x[i] = self.bux[i] - 0.5 * np.min((bound_sum, self.bux[i] - self.blx[i]))
->>>>>>> 30b4ecd4
 
                     return
 
@@ -208,122 +184,26 @@
                     return fail, fobj, -fcon
 
                 def evalObjConGradient(self, x, g, A):
+                    """Evaluate the objective and constraint gradients"""
                     gobj, gcon, fail = self.ptr._masterFunc(x[:], ["gobj", "gcon"])
                     g[:] = gobj[:]
                     for i in range(self.m):
                         A[i][:] = -gcon[i][:]
                     return fail
 
-            # Create the ParOpt problem class
+            optTime = MPI.Wtime()
+
+            # Optimize the problem
             problem = Problem(self, n, m, xs, blx, bux)
-
-            # Get the algorithm/subspace size parameters
-            algorithm = self.getOption("algorithm").lower()
-            qn_subspace_size = self.getOption("qn_subspace_size")
-            filename = self.getOption("filename")
-
-            optTime = MPI.Wtime()
-            if algorithm == "ip":
-                # Create the optimizer
-                opt = _ParOpt.InteriorPoint(problem, qn_subspace_size, _ParOpt.BFGS)
-
-                # Set the ParOpt options
-                self._set_paropt_options(opt)
-
-                # Optimize!
-                opt.setOutputFile(filename)
-                opt.optimize()
-            else:
-                # Optimality tolerance
-                opt_tol = self.getOption("abs_optimality_tol")
-
-                # Trust region algorithm options
-                tr_init_size = self.getOption("tr_init_size")
-                tr_max_size = self.getOption("tr_max_size")
-                tr_min_size = self.getOption("tr_min_size")
-                tr_eta = self.getOption("tr_eta")
-                tr_penalty_gamma = self.getOption("tr_penalty_gamma")
-                tr_opt_abs_tol = self.getOption("tr_abs_optimality_tol")
-                tr_max_iterations = self.getOption("tr_max_iterations")
-
-                # Create the quasi-Newton Hessian approximation
-                qn = _ParOpt.LBFGS(problem, subspace=qn_subspace_size)
-                subproblem = _ParOpt.QuadraticSubproblem(problem, qn)
-
-                # Create the trust region problem
-<<<<<<< HEAD
-                tr = _ParOpt.TrustRegion(subproblem, tr_init_size,
-                                         tr_min_size, tr_max_size,
-                                         tr_eta, tr_penalty_gamma)
-
-                # Create the ParOpt problem
-                opt = _ParOpt.InteriorPoint(subproblem, qn_subspace_size,
-                                            _ParOpt.NO_HESSIAN_APPROX)
-=======
-                tr = _ParOpt.TrustRegion(subproblem, tr_init_size, tr_min_size, tr_max_size, tr_eta, tr_penalty_gamma)
-
-                # Create the ParOpt problem
-                opt = _ParOpt.InteriorPoint(subproblem, qn_subspace_size, _ParOpt.NO_HESSIAN_APPROX)
->>>>>>> 30b4ecd4
-
-                # Set the ParOpt options
-                self._set_paropt_options(opt)
-
-<<<<<<< HEAD
-                # Check the norm type
-                if norm_type == "l1":
-                    opt.setNormType(_ParOpt.L1_NORM)
-                elif norm_type == "linfty":
-                    opt.setNormType(_ParOpt.INFTY_NORM)
-                else:
-                    opt.setNormType(_ParOpt.L2_NORM)
-
-                # Set the ParOpt options
-                self._set_paropt_options(opt)
-
-                # Set the output file name
-                opt.setOutputFile(filename)
-                tr.setOutputFile(os.path.splitext(filename)[0] + '.tr')
-=======
-                # Set the output file name
-                opt.setOutputFile(filename)
-                tr.setOutputFile(os.path.splitext(filename)[0] + ".tr")
->>>>>>> 30b4ecd4
-
-                # Use the adaptive penalty update scheme by default
-                tr.setAdaptiveGammaUpdate(1)
-                tr.setPenaltyGammaMax(1e3)
-
-<<<<<<< HEAD
-                # Set parameters the trust-region algorithm
-=======
-                # Set parameters for the trust-region algorithm
->>>>>>> 30b4ecd4
-                tr.setMaxTrustRegionIterations(tr_max_iterations)
-
-                # Set the tolerance
-                tr.setTrustRegionTolerances(opt_tol, opt_tol, opt_tol)
-
-<<<<<<< HEAD
-=======
-                # Set optimality tolerance for the trust region problem
-                opt.setAbsOptimalityTol(tr_opt_abs_tol)
-
->>>>>>> 30b4ecd4
-                # Optimize the problem
-                tr.optimize(opt)
-
-                # Get the optimized point
-                x, z, zw, zl, zu = opt.getOptimizedPoint()
+            optimizer = _ParOpt.Optimizer(problem, self.set_options)
+            optimizer.optimize()
+            x, z, zw, zl, zu = optimizer.getOptimizedPoint()
 
             # Set the total opt time
             optTime = MPI.Wtime() - optTime
 
             # Get the obective function value
             fobj = problem.fobj
-
-            # Get the optimized point
-            x, z, zw, zl, zu = opt.getOptimizedPoint()
 
             if self.storeHistory:
                 self.metadata["endTime"] = datetime.datetime.now().strftime("%Y-%m-%d %H:%M:%S")
@@ -357,74 +237,9 @@
 
         return sol
 
-    def _set_paropt_options(self, opt):
+
+    def _on_setOption(self, name, value):
         """
-        set all of the the options in self.set_options in the ipopt instance nlp
+        Add the value to the set_options dictionary.
         """
-        # Set Options from the local options dictionary
-        # ---------------------------------------------
-
-        for key in self.options:
-            if key != "defaults":
-                value = self.getOption(key)
-
-                if key == "norm_type":
-                    if value == "l1":
-                        opt.setNormType(_ParOpt.L1_NORM)
-                    elif value == "linfty":
-                        opt.setNormType(_ParOpt.INFTY_NORM)
-                    elif value == "l2":
-                        opt.setNormType(_ParOpt.L2_NORM)
-                elif key == "barrier_strategy":
-                    if value == "monotone":
-                        opt.setBarrierStrategy(_ParOpt.MONOTONE)
-                    elif value == "mehrotra":
-                        opt.setBarrierStrategy(_ParOpt.MEHROTRA)
-                    elif value == "complementarity_fraction":
-                        opt.setBarrierStrategy(_ParOpt.COMPLEMENTARITY_FRACTION)
-                elif key == "starting_point_strategy":
-                    if value == "none":
-                        opt.setStartingPointStrategy(_ParOpt.NO_START_STRATEGY)
-                    elif value == "least_squares_multipliers":
-                        opt.setStartingPointStrategy(_ParOpt.LEAST_SQUARES_MULTIPLIERS)
-                    elif value == "affine_step":
-                        opt.setStartingPointStrategy(_ParOpt.AFFINE_STEP)
-                elif key == "max_iterations":
-                    opt.setMaxMajorIterations(value)
-                elif key == "abs_optimality_tol":
-                    opt.setAbsOptimalityTol(value)
-                elif key == "rel_function_tol":
-                    opt.setRelFunctionTol(value)
-                elif key == "penalty_gamma":
-                    opt.setPenaltyGamma(value)
-                elif key == "barrier_power":
-                    opt.setBarrierFraction(value)
-                elif key == "barrier_power":
-                    opt.setBarrierPower(value)
-                elif key == "reset_hessian_frequency":
-                    opt.setHessianResetFreq(value)
-                elif key == "bfgs_update_type":
-                    if value == "skip":
-                        opt.setBFGSUpdateType(_ParOpt.SKIP_NEGATIVE_CURVATURE)
-                    elif value == "damped":
-                        opt.setBFGSUpdateType(_ParOpt.DAMPED_UPDATE)
-                elif key == "affine_step_multiplier_min":
-                    opt.setStartAffineStepMultiplierMin(value)
-                elif key == "init_barrier_parameter":
-                    opt.setInitBarrierParameter(value)
-                elif key == "max_linesearch_iters":
-                    opt.setMaxLineSearchIters(value)
-                elif key == "armijo_parameter":
-                    opt.setArmijoParam(value)
-                elif key == "penalty_descent_fraction":
-                    opt.setPenaltyDescentFraction(value)
-                elif key == "min_penalty_parameter":
-                    opt.setPenaltyDescentFraction(value)
-                elif key == "output_level":
-                    opt.setOutputLevel(value)
-
-    def _on_setOption(self, name, value):
-        pass
-
-    def _on_getOption(self, name, value):
-        pass+        self.set_options[name] = value