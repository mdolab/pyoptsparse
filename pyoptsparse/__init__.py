--- conflicted
+++ resolved
@@ -1,8 +1,4 @@
-<<<<<<< HEAD
-__version__ = "2.12.0"
-=======
 __version__ = "2.11.2"
->>>>>>> da0077a3
 
 from .pyOpt_history import History
 from .pyOpt_variable import Variable
