# /bin/env python
"""
pySNOPT - A variation of the pySNOPT wrapper specificially designed to
work with sparse optimization problems.
"""
# =============================================================================
# SNOPT Library
# =============================================================================
try:
    from . import snopt
except ImportError:
    snopt = None
# =============================================================================
# Standard Python modules
# =============================================================================
import os
import time
import datetime

# =============================================================================
# External Python modules
# =============================================================================
import numpy as np

# # ===========================================================================
# # Extension modules
# # ===========================================================================
from ..pyOpt_optimizer import Optimizer
from ..pyOpt_error import Error
from ..pyOpt_utils import ICOL, IDATA, IROW, extractRows, mapToCSC, scaleRows

# =============================================================================
# SNOPT Optimizer Class
# =============================================================================
class SNOPT(Optimizer):
    """
    SNOPT Optimizer Class - Inherited from Optimizer Abstract Class
    """

    def __init__(self, raiseError=True, *args, **kwargs):
        """
        SNOPT Optimizer Class Initialization
        """

        name = "SNOPT"
        category = "Local Optimizer"
        self.defOpts = {
            # SNOPT Printing Options
            "Major print level": [int, 1],  # Majors Print (1 - line major iteration log)
            "Minor print level": [int, 1],  # Minors Print (1 - line minor iteration log)
            "Print file": [str, "SNOPT_print.out"],  # Print File Name (specified by subroutine snInit)
            "iPrint": [int, 18],  # Print File Output Unit (override internally in snopt?)
            "Summary file": [str, "SNOPT_summary.out"],  # Summary File Name (specified by subroutine snInit)
            "iSumm": [int, 19],  # Summary File Output Unit (override internally in snopt?)
            "Print frequency": [int, 100],  # Minors Log Frequency on Print File
            "Summary frequency": [int, 100],  # Minors Log Frequency on Summary File
            "Solution": [str, "Yes"],  # Print Solution on the Print File
            "Suppress options listing": [type(None), None],  # (options are normally listed)
            "System information": [str, "No"],  # Print System Information on the Print File
            # SNOPT Problem Specification Options
            "Problem Type": [str, "Minimize"],  # Or 'Maximize', or 'Feasible point'
            "Objective row": [int, 1],  # row number of objective in F(x) (has precedence over ObjRow (snOptA))
            "Infinite bound": [float, 1.0e20],  # Infinite Bound Value
            # SNOPT Convergence Tolerances Options
            "Major feasibility tolerance": [float, 1.0e-6],  # Target Nonlinear Constraint Violation
            "Major optimality tolerance": [float, 1.0e-6],  # Target Complementarity Gap
            "Minor feasibility tolerance": [float, 1.0e-6],  # For Satisfying the QP Bounds
            # SNOPT Derivative Checking Options
            "Verify level": [int, 0],  # Gradients Check Flag
            "Start objective check at column": [int, 1],  # Start the gradient verification at this column
            "Start constraint check at column": [int, 1],
            # SNOPT Scaling Options
            "Scale option": [int, 1],  # Scaling (1 - linear constraints and variables)
            "Scale tolerance": [float, 0.9],  # Scaling Tolerance
            "Scale Print": [type(None), None],  # Default: scales are not printed
            # SNOPT Other Tolerances Options
            "Crash tolerance": [float, 0.1],
            "Linesearch tolerance": [float, 0.9],  # smaller for more accurate search
            "Pivot tolerance": [float, 3.7e-11],  # epsilon^(2/3)
            # SNOPT QP subproblems Options
            "QPSolver": [str, "Cholesky"],  # Default: Cholesky
            "Crash option": [int, 3],  # (3 - first basis is essentially triangular)
            "Elastic mode": [str, "No"],  # (start with elastic mode until necessary)
            "Elastic weight": [float, 1.0e4],  # (used only during elastic mode)
            "Iterations limit": [int, 10000],  # (or 20*ncons if that is more)
            "Partial price": [int, 1],  # (10 for large LPs)
            "Start": [str, "Cold"],  # has precedence over argument start, ('Warm': alternative to a cold start)
            # SNOPT SQP method Options
            "Major iterations limit": [int, 1000],  # or ncons if that is more
            "Minor iterations limit": [int, 500],  # or 3*ncons if that is more
            "Major step limit": [float, 2.0],
            "Superbasics limit": [int, None],  # (n1 + 1, n1 = number of nonlinear variables)
            "Derivative level": [int, 3],  # (NOT ALLOWED IN snOptA)
            "Derivative option": [int, 1],  # (ONLY FOR snOptA)
            "Derivative linesearch": [type(None), None],
            "Nonderivative linesearch": [type(None), None],
            "Function precision": [float, 3.0e-13],  # epsilon^0.8 (almost full accuracy)
            "Difference interval": [float, 5.5e-7],  # Function precision^(1/2)
            "Central difference interval": [float, 6.7e-5],  # Function precision^(1/3)
            "New superbasics limit": [int, 99],  # controls early termination of QPs
            "Penalty parameter": [float, 0.0],  # initial penalty parameter
            "Proximal point method": [int, 1],  # (1 - satisfies linear constraints near x0)
            "Reduced Hessian dimension": [int, 2000],  # (or Superbasics limit if that is less)
            "Violation limit": [float, 10.0],  # (unscaled constraint violation limit)
            "Unbounded step size": [float, 1.0e18],
            "Unbounded objective": [float, 1.0e15],
            # SNOPT Hessian approximation Options
            "Hessian full memory": [type(None), None],  # default if n1 <= 75
            "Hessian limited memory": [type(None), None],  # default if n1 > 75
            "Hessian frequency": [int, 999999],  # for full Hessian (never reset)
            "Hessian updates": [int, 10],  # for limited memory Hessian
            "Hessian flush": [int, 999999],  # no flushing
            # SNOPT Frequencies Options
            "Check frequency": [int, 60],  # test row residuals ||Ax - sk||
            "Expand frequency": [int, 10000],  # for anti-cycling procedure
            "Factorization frequency": [int, 50],  # 100 for LPs
            "Save frequency": [int, 100],  # save basis map
            # SNOPT LUSOL Options
            "LU factor tolerance": [float, 3.99],  # for NP (100.0 for LP)
            "LU update tolerance": [float, 3.99],  # for NP ( 10.0 for LP)
            "LU singularity tolerance": [float, 3.2e-11],
            "LU partial pivoting": [type(None), None],  # default threshold pivoting strategy
            "LU rook pivoting": [type(None), None],  # threshold rook pivoting
            "LU complete pivoting": [type(None), None],  # threshold complete pivoting
            # SNOPT Basis files Options
            "Old basis file": [int, 0],  # input basis map
            "New basis file": [int, 0],  # output basis map
            "Backup basis file": [int, 0],  # output extra basis map
            "Insert file": [int, 0],  # input in industry format
            "Punch file": [int, 0],  # output Insert data
            "Load file": [int, 0],  # input names and values
            "Dump file": [int, 0],  # output Load data
            "Solution file": [int, 0],  # different from printed solution
            # SNOPT Partitions of cw, iw, rw Options
            "Total character workspace": [int, 500],  # lencw: 500
            "Total integer workspace": [int, None],  # leniw: 500 + 100 * (m+n)
            "Total real workspace": [int, None],  # lenrw: 500 + 200 * (m+n)
            "User character workspace": [int, 500],
            "User integer workspace": [int, 500],
            "User real workspace": [int, 500],
            # SNOPT Miscellaneous Options
            "Debug level": [int, 1],  # (0 - Normal, 1 - for developers)
            "Timing level": [int, 3],  # (3 - print cpu times)
            "Sticky parameters": [str, "No"],
            # pySNOPT Options
            "Save major iteration variables": [
                list,
                ["step", "merit", "feasibility", "optimality", "penalty"],
            ],  # 'Hessian', 'slack', 'lambda' and 'condZHZ' are also supported
<<<<<<< HEAD
            "Return work arrays": [
                bool,
                False,
            ],  # whether or not the work arrays are returned in addition to the solution
=======
            "User specified snSTOP": [bool, False],
            "snSTOP function handle": [type(lambda: None), lambda: None],  # called every major iteration
>>>>>>> 6be1e425
        }
        self.informs = {
            0: "finished successfully",
            1: "optimality conditions satisfied",
            2: "feasible point found",
            3: "requested accuracy could not be achieved",
            4: "weak QP minimizer",
            10: "the problem appears to be infeasible",
            11: "infeasible linear constraints",
            12: "infeasible linear equalities",
            13: "nonlinear infeasibilities minimized",
            14: "infeasibilities minimized",
            15: "infeasible linear constraints in QP subproblem",
            20: "the problem appears to be unbounded",
            21: "unbounded objective",
            22: "constraint violation limit reached",
            30: "resource limit error",
            31: "iteration limit reached",
            32: "major iteration limit reached",
            33: "the superbasics limit is too small",
            40: "terminated after numerical difficulties",
            41: "current point cannot be improved",
            42: "singular basis",
            43: "cannot satisfy the general constraints",
            44: "ill-conditioned null-space basis",
            50: "error in the user-supplied functions",
            51: "incorrect objective  derivatives",
            52: "incorrect constraint derivatives",
            53: "the QP Hessian is indefinite",
            54: "incorrect second derivatives",
            55: "incorrect derivatives",
            56: "irregular or badly scaled problem functions",
            60: "undefined user-supplied functions",
            61: "undefined function at the first feasible point",
            62: "undefined function at the initial point",
            63: "unable to proceed into undefined region",
            70: "user requested termination",
            71: "terminated during function evaluation",
            72: "terminated during constraint evaluation",
            73: "terminated during objective evaluation",
            74: "terminated from monitor routine",
            80: "insufficient storage allocated",
            81: "work arrays must have at least 500 elements",
            82: "not enough character storage",
            83: "not enough integer storage",
            84: "not enough real storage",
            90: "input arguments out of range",
            91: "invalid input argument",
            92: "basis file dimensions do not match this problem",
            93: "the QP Hessian is indefinite",
            100: "finished successfully",
            101: "SPECS file read",
            102: "Jacobian structure estimated",
            103: "MPS file read",
            104: "memory requirements estimated",
            105: "user-supplied derivatives appear to be correct",
            106: "no derivatives were checked",
            107: "some SPECS keywords were not recognized",
            110: "errors while processing MPS data",
            111: "no MPS file specified",
            112: "problem-size estimates too small",
            113: "fatal error in the MPS file",
            120: "errors while estimating Jacobian structure",
            121: "cannot find Jacobian structure at given point",
            130: "fatal errors while reading the SP",
            131: "no SPECS file (iSpecs le 0 or iSpecs gt 99)",
            132: "End-of-file while looking for a BEGIN",
            133: "End-of-file while reading SPECS file",
            134: "ENDRUN found before any valid SPECS",
            140: "system error",
            141: "wrong no of basic variables",
            142: "error in basis package",
        }

        if snopt is None:
            if raiseError:
                raise Error("There was an error importing the compiled snopt module")

        self.set_options = []
        Optimizer.__init__(self, name, category, self.defOpts, self.informs, *args, **kwargs)

        # SNOPT need Jacobians in csc format
        self.jacType = "csc"

        # SNOPT specific Jacobian map
        self._snopt_jac_map_csr_to_csc = None

    def __call__(
        self,
        optProb,
        sens=None,
        sensStep=None,
        sensMode=None,
        storeHistory=None,
        hotStart=None,
        storeSens=True,
        timeLimit=None,
        restartDict=None,
    ):
        """
        This is the main routine used to solve the optimization
        problem.

        Parameters
        ----------
        optProb : Optimization or Solution class instance
            This is the complete description of the optimization problem
            to be solved by the optimizer

        sens : str or python Function.
            Specifiy method to compute sensitivities. The default is
            None which will use SNOPT's own finite differences which
            are vastly superiour to the pyOptSparse implementation. To
            explictly use pyOptSparse gradient class to do the
            derivatives with finite differenes use 'FD'. 'sens'
            may also be 'CS' which will cause pyOptSpare to compute
            the derivatives using the complex step method. Finally,
            'sens' may be a python function handle which is expected
            to compute the sensitivities directly. For expensive
            function evaluations and/or problems with large numbers of
            design variables this is the preferred method.

        sensStep : float
            Set the step size to use for design variables. Defaults to
            1e-6 when sens is 'FD' and 1e-40j when sens is 'CS'.

        sensMode : str
            Use 'pgc' for parallel gradient computations. Only
            available with mpi4py and each objective evaluation is
            otherwise serial

        storeHistory : str
            File name of the history file into which the history of
            this optimization will be stored

        hotStart : str
            File name of the history file to "replay" for the
            optimziation.  The optimization problem used to generate
            the history file specified in 'hotStart' must be
            **IDENTICAL** to the currently supplied 'optProb'. By
            identical we mean, **EVERY SINGLE PARAMETER MUST BE
            IDENTICAL**. As soon as he requested evaluation point
            from SNOPT does not match the history, function and
            gradient evaluations revert back to normal evaluations.

        storeSens : bool
            Flag sepcifying if sensitivities are to be stored in hist.
            This is necessay for hot-starting only.

        timeLimit : float
            Specify the maximum amount of time for optimizer to run.
            Must be in seconds. This can be useful on queue systems when
            you want an optimization to cleanly finish before the
            job runs out of time.
            """

        self.callCounter = 0
        self.storeSens = storeSens

        # Store the starting time if the keyword timeLimit is given:
        self.timeLimit = timeLimit
        self.startTime = time.time()

        if len(optProb.constraints) == 0:
            # If the user *actually* has an unconstrained problem,
            # snopt sort of chokes with that....it has to have at
            # least one constraint. So we will add one
            # automatically here:
            self.unconstrained = True
            optProb.dummyConstraint = True

        self.optProb = optProb
        self.optProb.finalizeDesignVariables()
        self.optProb.finalizeConstraints()

        self._setInitialCacheValues()
        self._setSens(sens, sensStep, sensMode)
        blx, bux, xs = self._assembleContinuousVariables()
        ff = self._assembleObjective()

        oneSided = False
        # Set the number of nonlinear constraints snopt *thinks* we have:
        if self.unconstrained:
            nnCon = 1
        else:
            indices, tmp1, tmp2, fact = self.optProb.getOrdering(["ne", "ni"], oneSided=oneSided)
            nnCon = len(indices)
            self.optProb.jacIndices = indices
            self.optProb.fact = fact
            self.optProb.offset = np.zeros_like(fact)

            # Again, make SNOPT think we have a nonlinear constraint when all
            # our constraints are linear
            if nnCon == 0:
                nnCon = 1
                self.optProb.jacIndices = [0]
                self.optProb.fact = np.array([1.0])
                self.optProb.offset = np.zeros_like(self.optProb.fact)

        # We make a split here: If the rank is zero we setup the
        # problem and run SNOPT, otherwise we go to the waiting loop:
        if self.optProb.comm.rank == 0:

            # Determine the sparsity structure of the full Jacobian
            # -----------------------------------------------------

            # Gather dummy data and process Jacobian:
            gcon = {}
            for iCon in self.optProb.constraints:
                gcon[iCon] = self.optProb.constraints[iCon].jac

            jac = self.optProb.processConstraintJacobian(gcon)

            if self.optProb.nCon > 0:
                # We need to reorder this full Jacobian...so get ordering:
                indices, blc, buc, fact = self.optProb.getOrdering(["ne", "ni", "le", "li"], oneSided=oneSided)
                jac = extractRows(jac, indices)  # Does reordering
                scaleRows(jac, fact)  # Perform logical scaling
            else:
                blc = [-1e20]
                buc = [1e20]

            if self._snopt_jac_map_csr_to_csc is None:
                self._snopt_jac_map_csr_to_csc = mapToCSC(jac)

            # # CSC data is the csr data with the csc_indexing applied
            Acol = jac["csr"][IDATA][self._snopt_jac_map_csr_to_csc[IDATA]]
            # # CSC Row indices are just the row indices information from the map
            indA = self._snopt_jac_map_csr_to_csc[IROW] + 1
            # # CSC Column pointers are the column information from the map
            locA = self._snopt_jac_map_csr_to_csc[ICOL] + 1

            if self.optProb.nCon == 0:
                ncon = 1
            else:
                ncon = len(indices)

            # Initialize the Print and Summary files
            # --------------------------------------
            iPrint = self.getOption("iPrint")
            PrintFile = os.path.join(self.getOption("Print file"))
            if iPrint != 0 and iPrint != 6:
                ierror = snopt.openunit(iPrint, PrintFile, "replace", "sequential")
                if ierror != 0:
                    raise Error("Failed to properly open %s, ierror = %3d" % (PrintFile, ierror))

            iSumm = self.getOption("iSumm")
            SummFile = os.path.join(self.getOption("Summary file"))
            if iSumm != 0 and iSumm != 6:
                ierror = snopt.openunit(iSumm, SummFile, "replace", "sequential")
                if ierror != 0:
                    raise Error("Failed to properly open %s, ierror = %3d" % (SummFile, ierror))

            # Calculate the length of the work arrays
            # --------------------------------------
            nvar = self.optProb.ndvs
            lencw = 500
            leniw = 500 + 100 * (ncon + nvar)
            lenrw = 500 + 200 * (ncon + nvar)

            self.options["Total integer workspace"][1] = leniw
            self.options["Total real workspace"][1] = lenrw

            cw = np.empty((lencw, 8), "c")
            iw = np.zeros(leniw, np.intc)
            rw = np.zeros(lenrw, np.float)
            snopt.sninit(iPrint, iSumm, cw, iw, rw)

            # Memory allocation
            nnObj = nvar
            nnJac = nvar
            iObj = np.array(0, np.intc)
            neA = len(indA)
            neGcon = neA  # The nonlinear Jacobian and A are the same
            iExit = 0
            # set restart
            if restartDict is not None:
                rw = restartDict["rw"]
                iw = restartDict["iw"]
                cw = restartDict["cw"]
            # Set the options into the SNOPT instance
            self._set_snopt_options(iPrint, iSumm, cw, iw, rw)

            mincw, miniw, minrw, cw = snopt.snmemb(iExit, ncon, nvar, neA, neGcon, nnCon, nnJac, nnObj, cw, iw, rw)

            if (minrw > lenrw) or (miniw > leniw) or (mincw > lencw):
                if mincw > lencw:
                    lencw = mincw
                    cw = np.array((lencw, 8), "c")
                    cw[:] = " "
                if miniw > leniw:
                    leniw = miniw
                    iw = np.zeros(leniw, np.intc)
                if minrw > lenrw:
                    lenrw = minrw
                    rw = np.zeros(lenrw, np.float)

                snopt.sninit(iPrint, iSumm, cw, iw, rw)

                # snInit resets all the options to the defaults.
                # Set them again!
                if restartDict is not None:
                    rw = restartDict["rw"]
                    iw = restartDict["iw"]
                    cw = restartDict["cw"]
                self._set_snopt_options(iPrint, iSumm, cw, iw, rw)

            # Setup argument list values
            start = np.array(self.options["Start"][1])
            ObjAdd = np.array([0.0], np.float)
            ProbNm = np.array(self.optProb.name, "c")
            cdummy = -1111111  # this is a magic variable defined in SNOPT for undefined strings
            cw[51, :] = cdummy  # we set these to cdummy so that a placeholder is used in printout
            cw[52, :] = cdummy
            cw[53, :] = cdummy
            cw[54, :] = cdummy
            xs = np.concatenate((xs, np.zeros(ncon, np.float)))
            bl = np.concatenate((blx, blc))
            bu = np.concatenate((bux, buc))
            leniu = 2
            lenru = 3
            cu = np.array(["        "], "c")
            iu = np.zeros(leniu, np.intc)
            ru = np.zeros(lenru, np.float)
            hs = np.zeros(nvar + ncon, np.intc)

            Names = np.array(["        "], "c")
            pi = np.zeros(ncon, np.float)
            inform = np.array([-1], np.intc)
            mincw = np.array([0], np.intc)
            miniw = np.array([0], np.intc)
            minrw = np.array([0], np.intc)

            # Set history/hotstart
            self._setHistory(storeHistory, hotStart)
            if restartDict is not None:
                hs = restartDict["hs"]
                xs = restartDict["xs"]
                pi = restartDict["pi"]
            # The snopt c interface
            timeA = time.time()
            hs, xs, pi, rc, inform, mincw, miniw, minrw, nS, ninf, sinf, ff = snopt.snkerc(
                start,
                nnCon,
                nnObj,
                nnJac,
                iObj,
                ObjAdd,
                ProbNm,
                self._userfg_wrap,
                snopt.snlog,
                snopt.snlog2,
                snopt.sqlog,
                self._snstop,
                Acol,
                indA,
                locA,
                bl,
                bu,
                Names,
                hs,
                xs,
                pi,
                cu,
                iu,
                ru,
                cw,
                iw,
                rw,
            )
            optTime = time.time() - timeA

            # Indicate solution finished
            self.optProb.comm.bcast(-1, root=0)

            if self.storeHistory:
                # Record the full state of variables, xs and hs such
                # that we could perform a warm start.
                self.hist.writeData("xs", xs)
                self.hist.writeData("hs", hs)
                self.metadata["endTime"] = datetime.datetime.now().strftime("%Y-%m-%d %H:%M:%S")
                self.metadata["optTime"] = optTime
                self.hist.writeData("metadata", self.metadata)
                self.hist.close()

            if iPrint != 0 and iPrint != 6:
                snopt.closeunit(self.options["iPrint"][1])
            if iSumm != 0 and iSumm != 6:
                snopt.closeunit(self.options["iSumm"][1])

            # Store Results
            sol_inform = {}
            sol_inform["value"] = inform
            sol_inform["text"] = self.informs[inform[0]]

            # Create the optimization solution
            sol = self._createSolution(optTime, sol_inform, ff, xs[:nvar], multipliers=pi)

        else:  # We are not on the root process so go into waiting loop:
            self._waitLoop()
            sol = None
            cw = iw = rw = xs = hs = pi = None

        # Communication solution and return
        sol = self._communicateSolution(sol)
        cw = self.optProb.comm.bcast(cw, root=0)
        iw = self.optProb.comm.bcast(iw, root=0)
        rw = self.optProb.comm.bcast(rw, root=0)
        xs = self.optProb.comm.bcast(xs, root=0)
        hs = self.optProb.comm.bcast(hs, root=0)
        pi = self.optProb.comm.bcast(pi, root=0)
        if self.getOption("Return work arrays"):
            restartDict = {
                "cw": cw,
                "iw": iw,
                "rw": rw,
                "xs": xs,
                "hs": hs,
                "pi": pi,
            }
            return sol, restartDict
        else:
            return sol

    def _userfg_wrap(self, mode, nnJac, x, fobj, gobj, fcon, gcon, nState, cu, iu, ru):
        """
        The snopt user function. This is what is actually called from snopt.

        Essentially nothing is done in this function, but this funcion
        has to precisely match the signature from fortran so must look
        EXACTLY like this.

        All we do here is call the generic masterFunc in the baseclass
        which will take care of everything else.
        """
        # nState >=2 means this is the final call which is redundant
        # here we just return without doing anything since we don't
        # need to do any cleanup or anything
        if nState >= 2:
            return

        fail = 0
        if mode == 0 or mode == 2:
            fobj, fcon, fail = self._masterFunc(x, ["fobj", "fcon"])
        if fail == 0:
            if mode == 1:
                if self.getOption("Derivative level") != 0:
                    gobj, gcon, fail = self._masterFunc(x, ["gobj", "gcon"])
            if mode == 2:
                if self.getOption("Derivative level") != 0:
                    gobj, gcon, fail2 = self._masterFunc(x, ["gobj", "gcon"])
                    fail = max(fail, fail2)

        if fail == 1:
            mode = -1
        elif fail == 2:
            mode = -2

        # Flush the files to the buffer for all the people who like to
        # monitor the residual
        snopt.pyflush(self.getOption("iPrint"))
        snopt.pyflush(self.getOption("iSumm"))

        # Check if we've exceeded the timeLimit
        if self.timeLimit is not None:
            if time.time() - self.startTime > self.timeLimit:
                mode = -2  # User requested termination

        return mode, fobj, gobj, fcon, gcon

    def _getHessian(self, iw, rw):
        """
        This function retrieves the approximate Hessian from the SNOPT workspace arrays
        Call it for example from the _snstop routine or after SNOPT has finished, where iw and rw arrays are available
        Currently only full memory Hessian mode is implemented, do not use this for limited-memory case.

        The FM Hessian in SNOPT is stored with its Cholesky factor
        which has been flattened to 1D
        """
        lvlHes = iw[72 - 1]  # 0,1,2 => LM, FM, Exact Hessian
        if lvlHes != 1:
            print("pyOptSparse Error! Limited-memory Hessian not supported for history file!")
            return None
        lU = iw[391 - 1] - 1  # U(lenU), BFGS Hessian H = U'U
        lenU = iw[392 - 1]
        Uvec = rw[lU : lU + lenU]
        nnH = iw[24 - 1]
        Umat = np.zeros((nnH, nnH))
        Umat[np.triu_indices(nnH)] = Uvec
        H = np.matmul(Umat.T, Umat)
        return H

    def _getPenaltyParam(self, iw, rw):
        """
        Retrieves the full penalty parameter vector from the work arrays.
        """
        nnCon = iw[23 - 1]
        lxPen = iw[304 - 1] - 1
        xPen = rw[lxPen : lxPen + nnCon]
        return xPen

    def _snstop(
        self,
        ktcond,
        mjrprtlvl,
        minimize,
        n,
        nncon,
        nnobj,
        ns,
        itn,
        nmajor,
        nminor,
        nswap,
        ninfe,
        sinfe,
        condzhz,
        iobj,
        scaleobj,
        objadd,
        fobj,
        fmerit,
        penparm,
        step,
        primalinf,
        dualinf,
        maxvi,
        maxvirel,
        hs,
        locj,
        indj,
        jcol,
        scales,
        bl,
        bu,
        fx,
        fcon,
        gcon,
        gobj,
        ycon,
        pi,
        rc,
        rg,
        x,
        cu,
        iu,
        ru,
        cw,
        iw,
        rw,
    ):
        """
        This routine is called every major iteration in SNOPT, after solving QP but before line search
        Currently we use it just to determine the correct major iteration counting,
        and save some parameters in history if needed

        returning with iabort != 0 will terminate SNOPT immediately
        """
        iterDict = {
            "isMajor": True,
            "nMajor": nmajor,
            "nMinor": nminor,
        }
        for saveVar in self.getOption("Save major iteration variables"):
            if saveVar == "merit":
                iterDict[saveVar] = fmerit
            elif saveVar == "feasibility":
                iterDict[saveVar] = primalinf
            elif saveVar == "optimality":
                iterDict[saveVar] = dualinf
            elif saveVar == "penalty":
                penParam = self._getPenaltyParam(iw, rw)
                iterDict[saveVar] = penParam
            elif saveVar == "Hessian":
                H = self._getHessian(iw, rw)
                iterDict[saveVar] = H
            elif saveVar == "step":
                iterDict[saveVar] = step
            elif saveVar == "condZHZ":
                iterDict[saveVar] = condzhz
            elif saveVar == "slack":
                iterDict[saveVar] = x[n:]
            elif saveVar == "lambda":
                iterDict[saveVar] = pi
        if self.storeHistory:
            currX = x[:n]  # only the first n component is x, the rest are the slacks
            if nmajor == 0:
                callCounter = 0
            else:
                xuser_vec = self.optProb._mapXtoUser(currX)
                callCounter = self.hist._searchCallCounter(xuser_vec)
            if callCounter is not None:
                self.hist.write(callCounter, iterDict)
                iterDict = self.hist.read(callCounter)
        if self.getOption('User specified snSTOP'):
            if not self.storeHistory:
                raise Error('User specified snSTOP must be used with storeHistory=True')
            snstop_handle = self.getOption('snSTOP function handle')
            iabort = snstop_handle(iterDict)
            # if no return, assume everything went fine
            if iabort is None:
                iabort = 0
        else:
            iabort = 0
        return iabort

    def _set_snopt_options(self, iPrint, iSumm, cw, iw, rw):
        """
        Set all the options into SNOPT that have been assigned
        by the user
        """

        # Set Options from the local options dictionary
        # ---------------------------------------------
        inform = np.array([-1], np.intc)
        for item in self.set_options:
            name = item[0]
            value = item[1]

            if name == "iPrint" or name == "iSumm":
                continue

            if isinstance(value, str):
                if name == "Start":
                    if value == "Cold":
                        snopt.snset("Cold start", iPrint, iSumm, inform, cw, iw, rw)
                    elif value == "Warm":
                        snopt.snset("Warm start", iPrint, iSumm, inform, cw, iw, rw)
                    elif value == "Hot":
                        snopt.snset("Hot start", iPrint, iSumm, inform, cw, iw, rw)
                elif name == "Problem Type":
                    if value == "Minimize":
                        snopt.snset("Minimize", iPrint, iSumm, inform, cw, iw, rw)
                    elif value == "Maximize":
                        snopt.snset("Maximize", iPrint, iSumm, inform, cw, iw, rw)
                    elif value == "Feasible point":
                        snopt.snset("Feasible point", iPrint, iSumm, inform, cw, iw, rw)
                elif name == "Print file":
                    snopt.snset(name + " " + "%d" % iPrint, iPrint, iSumm, inform, cw, iw, rw)
                elif name == "Summary file":
                    snopt.snset(name + " " + "%d" % iSumm, iPrint, iSumm, inform, cw, iw, rw)
                else:
                    snopt.snset(name + " " + value, iPrint, iSumm, inform, cw, iw, rw)
            elif isinstance(value, float):
                snopt.snsetr(name, value, iPrint, iSumm, inform, cw, iw, rw)
            elif isinstance(value, int):
                snopt.snseti(name, value, iPrint, iSumm, inform, cw, iw, rw)
            elif isinstance(value, type(None)):
                snopt.snset(name, iPrint, iSumm, inform, cw, iw, rw)

        return

    def _on_setOption(self, name, value):
        """
        Set Optimizer Option Value (Optimizer Specific Routine)

        Documentation last updated:  May. 07, 2008 - Ruben E. Perez
        """

        self.set_options.append([name, value])

    def _on_getOption(self, name):
        """
        Get Optimizer Option Value (Optimizer Specific Routine)

        Documentation last updated:  May. 07, 2008 - Ruben E. Perez
        """

        pass

    def _on_getInform(self, infocode):
        """
        Get Optimizer Result Information (Optimizer Specific Routine)

        Keyword arguments:
        -----------------
        id -> STRING: Option Name

        Documentation last updated:  May. 07, 2008 - Ruben E. Perez
        """

        #
        mjr_code = (infocode[0] / 10) * 10
        # mnr_code = infocode[0] - 10*mjr_code
        try:
            inform_text = self.informs[mjr_code]
        except KeyError:
            inform_text = "Unknown Exit Status"
        # end try

        return inform_text

    def _on_flushFiles(self):
        """
        Flush the Output Files (Optimizer Specific Routine)

        Documentation last updated:  August. 09, 2009 - Ruben E. Perez
        """

        #
        iPrint = self.options["iPrint"][1]
        iSumm = self.options["iSumm"][1]
        if iPrint != 0:
            snopt.pyflush(iPrint)

        if iSumm != 0:
            snopt.pyflush(iSumm)<|MERGE_RESOLUTION|>--- conflicted
+++ resolved
@@ -147,15 +147,10 @@
                 list,
                 ["step", "merit", "feasibility", "optimality", "penalty"],
             ],  # 'Hessian', 'slack', 'lambda' and 'condZHZ' are also supported
-<<<<<<< HEAD
-            "Return work arrays": [
-                bool,
-                False,
-            ],  # whether or not the work arrays are returned in addition to the solution
-=======
+            # whether or not the work arrays are returned in addition to the solution
+            "Return work arrays": [bool, False],
             "User specified snSTOP": [bool, False],
             "snSTOP function handle": [type(lambda: None), lambda: None],  # called every major iteration
->>>>>>> 6be1e425
         }
         self.informs = {
             0: "finished successfully",
@@ -657,56 +652,11 @@
         xPen = rw[lxPen : lxPen + nnCon]
         return xPen
 
-    def _snstop(
-        self,
-        ktcond,
-        mjrprtlvl,
-        minimize,
-        n,
-        nncon,
-        nnobj,
-        ns,
-        itn,
-        nmajor,
-        nminor,
-        nswap,
-        ninfe,
-        sinfe,
-        condzhz,
-        iobj,
-        scaleobj,
-        objadd,
-        fobj,
-        fmerit,
-        penparm,
-        step,
-        primalinf,
-        dualinf,
-        maxvi,
-        maxvirel,
-        hs,
-        locj,
-        indj,
-        jcol,
-        scales,
-        bl,
-        bu,
-        fx,
-        fcon,
-        gcon,
-        gobj,
-        ycon,
-        pi,
-        rc,
-        rg,
-        x,
-        cu,
-        iu,
-        ru,
-        cw,
-        iw,
-        rw,
-    ):
+    # fmt: off
+    def _snstop(self, ktcond, mjrprtlvl, minimize, n, nncon, nnobj, ns, itn, nmajor, nminor, nswap, ninfe, sinfe, condzhz, iobj, scaleobj,
+                objadd, fobj, fmerit, penparm, step, primalinf, dualinf, maxvi, maxvirel, hs, locj, indj, jcol, scales, bl, bu, fx, fcon, gcon, gobj, ycon,
+                pi, rc, rg, x, cu, iu, ru, cw, iw, rw):
+        # fmt: on
         """
         This routine is called every major iteration in SNOPT, after solving QP but before line search
         Currently we use it just to determine the correct major iteration counting,
@@ -750,10 +700,10 @@
             if callCounter is not None:
                 self.hist.write(callCounter, iterDict)
                 iterDict = self.hist.read(callCounter)
-        if self.getOption('User specified snSTOP'):
+        if self.getOption("User specified snSTOP"):
             if not self.storeHistory:
-                raise Error('User specified snSTOP must be used with storeHistory=True')
-            snstop_handle = self.getOption('snSTOP function handle')
+                raise Error("User specified snSTOP must be used with storeHistory=True")
+            snstop_handle = self.getOption("snSTOP function handle")
             iabort = snstop_handle(iterDict)
             # if no return, assume everything went fine
             if iabort is None:
