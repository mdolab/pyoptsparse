--- conflicted
+++ resolved
@@ -518,12 +518,10 @@
 
         else:  # We are not on the root process so go into waiting loop:
             self._waitLoop()
-<<<<<<< HEAD
-            sol = None
             cw = iw = rw = xs = hs = pi = None
 
         # Communication solution and return
-        sol = self._communicateSolution(sol)
+        commSol = self._communicateSolution(sol)
         cw = self.optProb.comm.bcast(cw, root=0)
         iw = self.optProb.comm.bcast(iw, root=0)
         rw = self.optProb.comm.bcast(rw, root=0)
@@ -539,16 +537,9 @@
                 "hs": hs,
                 "pi": pi,
             }
-            return sol, restartDict
+            return commSol, restartDict
         else:
-            return sol
-=======
-
-        # Communication solution and return
-        commSol = self._communicateSolution(sol)
-
-        return commSol
->>>>>>> 0914abf9
+            return commSol
 
     def _userfg_wrap(self, mode, nnJac, x, fobj, gobj, fcon, gcon, nState, cu, iu, ru):
         """
