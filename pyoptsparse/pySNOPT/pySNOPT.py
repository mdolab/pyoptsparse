--- conflicted
+++ resolved
@@ -549,9 +549,6 @@
         All we do here is call the generic masterFunc in the baseclass
         which will take care of everything else.
         """
-<<<<<<< HEAD
-        fail = False
-=======
         # nState >=2 means this is the final call which is redundant
         # here we just return without doing anything since we don't
         # need to do any cleanup or anything
@@ -560,7 +557,6 @@
 
         fail = 0
         self.iu0 = iu[0]
->>>>>>> 97647e08
         if mode == 0 or mode == 2:
             fobj, fcon, fail = self._masterFunc(x, ['fobj', 'fcon'])
         if fail == 0:
