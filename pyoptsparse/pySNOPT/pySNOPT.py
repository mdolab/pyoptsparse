"""
pySNOPT - A variation of the pySNOPT wrapper specifically designed to
work with sparse optimization problems.
"""

# Standard Python modules
import datetime
import os
import re
import sys
import time
from typing import Any, Dict, Optional, Tuple

# External modules
from baseclasses.utils import CaseInsensitiveSet, writePickle
import numpy as np
from numpy import ndarray
from packaging.version import parse as parse_version

# Local modules
from ..pyOpt_optimization import Optimization
from ..pyOpt_optimizer import Optimizer
from ..pyOpt_utils import (
    ICOL,
    IDATA,
    INFINITY,
    IROW,
    extractRows,
    mapToCSC,
    scaleRows,
    try_import_compiled_module_from_path,
)

# import the compiled module
THIS_DIR = os.path.dirname(os.path.abspath(__file__))
_IMPORT_SNOPT_FROM = os.environ.get("PYOPTSPARSE_IMPORT_SNOPT_FROM", THIS_DIR)
snopt = try_import_compiled_module_from_path("snopt", _IMPORT_SNOPT_FROM)


class SNOPT(Optimizer):
    """
    SNOPT Optimizer Class
    """

    def __init__(self, raiseError=True, options: Dict = {}):
        name = "SNOPT"
        category = "Local Optimizer"
        defOpts = self._getDefaultOptions()
        # these are SNOPT-related options that do not get set via snset
        self.specialOptions = CaseInsensitiveSet(
            {
                "iPrint",
                "iSumm",
                "Start",
            }
        )
        # this is purely within pySNOPT, nothing to do with SNOPT itself
        self.pythonOptions = CaseInsensitiveSet(
            {
                "Save major iteration variables",
                "Return work arrays",
                "Work arrays save file",
                "snSTOP function handle",
                "snSTOP arguments",
            }
        )

        informs = self._getInforms()

        if isinstance(snopt, str):
            if raiseError:
                raise ImportError(snopt)
            else:
                version = None
        else:
            # extract SNOPT version
            version_str = snopt.sntitle().decode("utf-8")
            # The version_str is going to look like
            # S N O P T  7.7.5    (Oct 2020)
            # we search between "S N O P T" and "("
            res = re.search(r"S N O P T(.*)\(", version_str)
            if res is not None:
                version = res.group(1).strip()
            else:
                version = None

        super().__init__(
            name,
            category,
            defaultOptions=defOpts,
            informs=informs,
            options=options,
            checkDefaultOptions=False,
            version=version,
        )

        # SNOPT need Jacobians in csc format
        self.jacType = "csc"

        # SNOPT specific Jacobian map
        self._snopt_jac_map_csr_to_csc: Optional[Tuple[ndarray, ndarray, ndarray]] = None

    @staticmethod
    def _getDefaultOptions() -> Dict[str, Any]:
        defOpts = {
            "iPrint": [int, 18],
            "iSumm": [int, 19],
            "Print file": [str, "SNOPT_print.out"],
            "Summary file": [str, "SNOPT_summary.out"],
            "Minor print level": [int, 0],
            "Problem Type": [str, ["Minimize", "Maximize", "Feasible point"]],
            "Start": [str, ["Cold", "Hot"]],
            "Derivative level": [int, 3],
            "Iterations limit": [int, 10000000],
            "Minor iterations limit": [int, 10000],
            "Proximal iterations limit": [int, 10000],
            "Total character workspace": [int, None],
            "Total integer workspace": [int, None],
            "Total real workspace": [int, None],
            "Save major iteration variables": [list, []],
            "Return work arrays": [bool, False],
            "Work arrays save file": [(type(None), str), None],
            "snSTOP function handle": [(type(None), type(lambda: None)), None],
            "snSTOP arguments": [list, []],
        }
        return defOpts

    @staticmethod
    def _getInforms() -> Dict[int, str]:
        # INFO exit codes for SNOPT 7.7
        informs = {
            0: "finished successfully",
            1: "optimality conditions satisfied",
            2: "feasible point found",
            3: "requested accuracy could not be achieved",
            5: "elastic objective minimized",
            6: "elastic infeasibilities minimized",
            10: "the problem appears to be infeasible",
            11: "infeasible linear constraints",
            12: "infeasible linear equalities",
            13: "nonlinear infeasibilities minimized",
            14: "infeasibilities minimized",
            15: "infeasible linear constraints in QP subproblem",
            16: "infeasible nonelastic constraints",
            20: "the problem appears to be unbounded",
            21: "unbounded objective",
            22: "constraint violation limit reached",
            30: "resource limit error",
            31: "iteration limit reached",
            32: "major iteration limit reached",
            33: "the superbasics limit is too small",
            34: "time limit reached",
            40: "terminated after numerical difficulties",
            41: "current point cannot be improved",
            42: "singular basis",
            43: "cannot satisfy the general constraints",
            44: "ill-conditioned null-space basis",
            45: "unable to compute acceptable LU factors",
            50: "error in the user-supplied functions",
            51: "incorrect objective  derivatives",
            52: "incorrect constraint derivatives",
            56: "irregular or badly scaled problem functions",
            60: "undefined user-supplied functions",
            61: "undefined function at the first feasible point",
            62: "undefined function at the initial point",
            63: "unable to proceed into undefined region",
            70: "user requested termination",
            71: "terminated during function evaluation",
            74: "terminated from monitor routine",
            80: "insufficient storage allocated",
            81: "work arrays must have at least 500 elements",
            82: "not enough character storage",
            83: "not enough integer storage",
            84: "not enough real storage",
            90: "input arguments out of range",
            91: "invalid input argument",
            92: "basis file dimensions do not match this problem",
            140: "system error",
            141: "wrong no of basic variables",
            142: "error in basis package",
        }

        return informs

    def __call__(
        self,
        optProb: Optimization,
        sens=None,
        sensStep=None,
        sensMode=None,
        storeHistory=None,
        hotStart=None,
        storeSens=True,
        timeLimit=None,
        restartDict=None,
    ):
        """
        This is the main routine used to solve the optimization
        problem.

        Parameters
        ----------
        optProb : Optimization or Solution class instance
            This is the complete description of the optimization problem
            to be solved by the optimizer

        sens : str or python Function.
            Specify method to compute sensitivities. The default is
            None which will use SNOPT's own finite differences which
            are vastly superior to the pyOptSparse implementation. To
            explicitly use pyOptSparse gradient class to do the
            derivatives with finite differences use `FD`. `sens`
            may also be `CS` which will cause pyOptSpare to compute
            the derivatives using the complex step method. Finally,
            `sens` may be a python function handle which is expected
            to compute the sensitivities directly. For expensive
            function evaluations and/or problems with large numbers of
            design variables this is the preferred method.

        sensStep : float
            Set the step size to use for design variables. Defaults to
            ``1e-6`` when sens is `FD` and ``1e-40j`` when sens is `CS`.

        sensMode : str
            Use `pgc` for parallel gradient computations. Only
            available with mpi4py and each objective evaluation is
            otherwise serial

        storeHistory : str
            File name of the history file into which the history of
            this optimization will be stored

        hotStart : str
            File name of the history file to "replay" for the
            optimization.  The optimization problem used to generate
            the history file specified in `hotStart` must be
            **IDENTICAL** to the currently supplied `optProb`. By
            identical we mean, **EVERY SINGLE PARAMETER MUST BE
            IDENTICAL**. As soon as he requested evaluation point
            from SNOPT does not match the history, function and
            gradient evaluations revert back to normal evaluations.

        storeSens : bool
            Flag specifying if sensitivities are to be stored in hist.
            This is necessary for hot-starting only.

        timeLimit : float
            Specify the maximum amount of time for optimizer to run.
            Must be in seconds. This can be useful on queue systems when
            you want an optimization to cleanly finish before the
            job runs out of time. From SNOPT 7.7, use the "Time limit" option instead.

        restartDict : dict
            A dictionary containing the necessary information for hot-starting SNOPT.
            This is typically the same dictionary returned by this function on a previous invocation.

        Returns
        -------
        sol : Solution object
            The optimization solution
        restartDict : dict
            If `Return work arrays` is True, a dictionary of arrays is also returned
        """
        self.startTime = time.time()
        self.callCounter = 0
        self.storeSens = storeSens
        # flush the output streams
        sys.stdout.flush()
        sys.stderr.flush()

        # Store the starting time if the keyword timeLimit is given:
        self.timeLimit = timeLimit

        if len(optProb.constraints) == 0:
            # If the user *actually* has an unconstrained problem,
            # snopt sort of chokes with that....it has to have at
            # least one constraint. So we will add one
            # automatically here:
            self.unconstrained = True
            optProb.dummyConstraint = True

        self.optProb = optProb
        self.optProb.finalize()
        # Set history/hotstart
        self._setHistory(storeHistory, hotStart)
        self._setInitialCacheValues()
        self._setSens(sens, sensStep, sensMode)
        blx, bux, xs = self._assembleContinuousVariables()

        oneSided = False
        # Set the number of nonlinear constraints snopt *thinks* we have:
        if self.unconstrained:
            nnCon = 1
        else:
            indices, tmp1, tmp2, fact = self.optProb.getOrdering(["ne", "ni"], oneSided=oneSided)
            nnCon = len(indices)
            self.optProb.jacIndices = indices
            self.optProb.fact = fact
            self.optProb.offset = np.zeros_like(fact)

            # Again, make SNOPT think we have a nonlinear constraint when all
            # our constraints are linear
            if nnCon == 0:
                nnCon = 1
                self.optProb.jacIndices = [0]
                self.optProb.fact = np.array([1.0])
                self.optProb.offset = np.zeros_like(self.optProb.fact)

        # Make sure restartDict is provided if using hot start
        if self.getOption("Start") == "Hot" and restartDict is None:
            raise ValueError("restartDict must be provided if using a hot start")
        # If user requested the work arrays, then we need to set sticky parameter
        # to make sure that the work arrays are re-usable at the next hot start
        if self.getOption("Return work arrays"):
            self.setOption("Sticky parameters", "Yes")

        sol = None
        # We make a split here: If the rank is zero we setup the
        # problem and run SNOPT, otherwise we go to the waiting loop:
        if self.optProb.comm.rank == 0:
            # Determine the sparsity structure of the full Jacobian
            # -----------------------------------------------------

            # Gather dummy data and process Jacobian:
            gcon = {}
            for iCon in self.optProb.constraints:
                gcon[iCon] = self.optProb.constraints[iCon].jac

            jac = self.optProb.processConstraintJacobian(gcon)

            if self.optProb.nCon > 0:
                # We need to reorder this full Jacobian...so get ordering:
                indices, blc, buc, fact = self.optProb.getOrdering(["ne", "ni", "le", "li"], oneSided=oneSided)
                jac = extractRows(jac, indices)  # Does reordering
                scaleRows(jac, fact)  # Perform logical scaling
            else:
                blc = [-INFINITY]
                buc = [INFINITY]

            if self._snopt_jac_map_csr_to_csc is None:
                self._snopt_jac_map_csr_to_csc = mapToCSC(jac)

            # # CSC data is the csr data with the csc_indexing applied
            Acol = jac["csr"][IDATA][self._snopt_jac_map_csr_to_csc[IDATA]]
            # # CSC Row indices are just the row indices information from the map
            indA = self._snopt_jac_map_csr_to_csc[IROW] + 1
            # # CSC Column pointers are the column information from the map
            locA = self._snopt_jac_map_csr_to_csc[ICOL] + 1

            if self.optProb.nCon == 0:
                ncon = 1
            else:
                ncon = len(indices)

            # Initialize the Print and Summary files
            # --------------------------------------
            iPrint = self.getOption("iPrint")
            PrintFile = os.path.join(self.getOption("Print file"))
            if iPrint != 0 and iPrint != 6:
                ierror = snopt.openunit(iPrint, PrintFile, "replace", "sequential")
                if ierror != 0:
                    raise ValueError(f"Failed to properly open {PrintFile}, ierror = {ierror:3}")

            iSumm = self.getOption("iSumm")
            SummFile = os.path.join(self.getOption("Summary file"))
            if iSumm != 0 and iSumm != 6:
                ierror = snopt.openunit(iSumm, SummFile, "replace", "sequential")
                if ierror != 0:
                    raise ValueError(f"Failed to properly open {SummFile}, ierror = {ierror:3}")

            # Calculate the length of the work arrays
            # ---------------------------------------
            nvar = self.optProb.ndvs
            lencw = self.getOption("Total character workspace")
            leniw = self.getOption("Total integer workspace")
            lenrw = self.getOption("Total real workspace")

            # Set flags to avoid overwriting user-specified lengths
            checkLencw = lencw is None
            checkLeniw = leniw is None
            checkLenrw = lenrw is None

            # Set defaults
            minWorkArrayLength = 500
            if lencw is None:
                lencw = minWorkArrayLength
                self.setOption("Total character workspace", lencw)
            if leniw is None:
                leniw = minWorkArrayLength + 100 * (ncon + nvar)
                self.setOption("Total integer workspace", leniw)
            if lenrw is None:
                lenrw = minWorkArrayLength + 200 * (ncon + nvar)
                self.setOption("Total real workspace", lenrw)

            cw = np.empty((lencw, 8), dtype="|S1")
            cw[:] = " "
            iw = np.zeros(leniw, np.intc)
            rw = np.zeros(lenrw, float)
            snopt.sninit(iPrint, iSumm, cw, iw, rw)

            # Memory allocation
            nnObj = nvar
            nnJac = nvar
            iObj = np.array(0, np.intc)
            neA = len(indA)
            neGcon = neA  # The nonlinear Jacobian and A are the same
            iExit = 0
            # set the work arrays
            if restartDict is not None:
                rw = restartDict["rw"]
                iw = restartDict["iw"]
                cw = restartDict["cw"]
            # Set the options into the SNOPT instance
            self._set_snopt_options(iPrint, iSumm, cw, iw, rw)

            # Estimate workspace storage requirement
            mincw, miniw, minrw, cw = snopt.snmemb(iExit, ncon, nvar, neA, neGcon, nnCon, nnJac, nnObj, cw, iw, rw)

            # This flag is set to True if any of the lengths are overwritten
            lengthsChanged = False

            # Overwrite lengths if the defaults are too small
            if checkLencw and mincw > lencw:
                lencw = mincw
                self.setOption("Total character workspace", lencw)
                cw = np.empty((lencw, 8), dtype="|S1")
                cw[:] = " "
                lengthsChanged = True
            if checkLeniw and miniw > leniw:
                leniw = miniw
                self.setOption("Total integer workspace", leniw)
                iw = np.zeros(leniw, np.intc)
                lengthsChanged = True
            if checkLenrw and minrw > lenrw:
                lenrw = minrw
                self.setOption("Total real workspace", lenrw)
                rw = np.zeros(lenrw, float)
                lengthsChanged = True

            # Initialize SNOPT again if any of the lengths were overwritten
            if lengthsChanged:
                snopt.sninit(iPrint, iSumm, cw, iw, rw)

                # snInit resets all the options to the defaults.
                # Set them again! this includes the work arrays
                if restartDict is not None:
                    rw = restartDict["rw"]
                    iw = restartDict["iw"]
                    cw = restartDict["cw"]
                self._set_snopt_options(iPrint, iSumm, cw, iw, rw)

            # Setup argument list values
            start = np.array(self.getOption("Start"))
            ObjAdd = np.array(0.0, float)
            ProbNm = np.array(self.optProb.name, "c")
            xs = np.concatenate((xs, np.zeros(ncon, float)))
            bl = np.concatenate((blx, blc))
            bu = np.concatenate((bux, buc))
            leniu = 2
            lenru = 3
            cu = np.empty((1, 8), dtype="|S1")
            iu = np.zeros(leniu, np.intc)
            ru = np.zeros(lenru, float)
            hs = np.zeros(nvar + ncon, np.intc)
            pi = np.zeros(ncon, float)
            Names = np.array(["        "], "c")

            if restartDict is not None:
                # update the states with the information in the restartDict
                hs = restartDict["hs"]
                xs = restartDict["xs"]
                pi = restartDict["pi"]
            # The snopt c interface
            timeA = time.time()
            # fmt: off
            hs, xs, pi, rc, inform, mincw, miniw, minrw, nS, ninf, sinf, obj = snopt.snkerc(
                start, nnCon, nnObj, nnJac, iObj, ObjAdd, ProbNm,
                self._userfg_wrap, snopt.snlog, snopt.snlog2, snopt.sqlog, self._snstop,
                Acol, indA, locA, bl, bu, Names, hs, xs, pi, cu, iu, ru, cw, iw, rw,
            )
            # fmt: on
            optTime = time.time() - timeA

            # Indicate solution finished
            self.optProb.comm.bcast(-1, root=0)

            if self.storeHistory:
                # Record the full state of variables, xs and hs such
                # that we could perform a warm start.
                self.hist.writeData("xs", xs)
                self.hist.writeData("hs", hs)
                self.metadata["endTime"] = datetime.datetime.now().strftime("%Y-%m-%d %H:%M:%S")
                self.metadata["optTime"] = optTime
                self.hist.writeData("metadata", self.metadata)
                self.hist.close()

            if iPrint != 0 and iPrint != 6:
                snopt.closeunit(self.getOption("iPrint"))
            if iSumm != 0 and iSumm != 6:
                snopt.closeunit(self.getOption("iSumm"))

            # Store Results
            sol_inform = {}
            sol_inform["value"] = inform
            sol_inform["text"] = self.informs[inform]

            # Create the optimization solution
            if parse_version(self.version) > parse_version("7.7.0") and parse_version(self.version) < parse_version(
                "7.7.7"
            ):
                # SNOPT obj value is buggy and returned as 0, its thus overwritten with the solution objective value
                obj = np.array([obj.value * obj.scale for obj in self.optProb.objectives.values()])

            sol = self._createSolution(optTime, sol_inform, obj, xs[:nvar], multipliers=pi)
            restartDict = {
                "cw": cw,
                "iw": iw,
                "rw": rw,
                "xs": xs,
                "hs": hs,
                "pi": pi,
            }

            self._on_flushFiles()

        else:  # We are not on the root process so go into waiting loop:
            self._waitLoop()
            restartDict = None

        # Communication solution and return
        commSol = self._communicateSolution(sol)
        if self.getOption("Return work arrays"):
            restartDict = self.optProb.comm.bcast(restartDict, root=0)
            return commSol, restartDict
        else:
            return commSol

    def _waitLoop(self):
        """Non-root processors go into this waiting loop while the
        root proc does all the work in the optimization algorithm

        This function overwrites the namesake in the Optimizer class to add a new mode enabling parallel snstop function
        """

        mode = None
        info = None
        while True:
            # * Note*: No checks for MPI here since this code is
            # * only run in parallel, which assumes mpi4py is working

            # Receive mode and quit if mode is -1:
            mode = self.optProb.comm.bcast(mode, root=0)

            # mode = 0 call masterfunc2 as broadcast by root in masterfunc
            if mode == 0:
                # Receive info from shell function
                info = self.optProb.comm.bcast(info, root=0)

                # Call the generic internal function. We don't care
                # about return values on these procs
                self._masterFunc2(*info)

            # mode = -1 exit wait loop
            elif mode == -1:
                break

            # mode = 1 call user snSTOP function
            elif mode == 1:
                # Receive function arguments from root
                info = self.optProb.comm.bcast(info, root=0)
                # Get function handle and make call
                snstop_handle = self.getOption("snSTOP function handle")
                if snstop_handle is not None:
                    snstop_handle(*info)
            else:
                raise Error("Wait loop recieved code %d must be -1, 0, or 1 " % mode)

    def _userfg_wrap(self, mode, nnJac, x, fobj, gobj, fcon, gcon, nState, cu, iu, ru):
        """
        The snopt user function. This is what is actually called from snopt.

        Essentially nothing is done in this function, but this funcion
        has to precisely match the signature from fortran so must look
        EXACTLY like this.

        All we do here is call the generic masterFunc in the baseclass
        which will take care of everything else.
        """
        # nState >=2 means this is the final call which is redundant
        # here we just return without doing anything since we don't
        # need to do any cleanup or anything
        if nState >= 2:
            return

        fail = 0
        if mode == 0 or mode == 2:
            fobj, fcon, fail = self._masterFunc(x, ["fobj", "fcon"])
        if fail == 0:
            if mode == 1:
                if self.getOption("Derivative level") != 0:
                    gobj, gcon, fail = self._masterFunc(x, ["gobj", "gcon"])
            if mode == 2:
                if self.getOption("Derivative level") != 0:
                    gobj, gcon, fail2 = self._masterFunc(x, ["gobj", "gcon"])
                    fail = max(fail, fail2)

        if fail == 1:
            mode = -1
        elif fail == 2:
            mode = -2

        self._on_flushFiles()

        # Check if we've exceeded the timeLimit
        if self.timeLimit is not None:
            if time.time() - self.startTime > self.timeLimit:
                mode = -2  # User requested termination

        return mode, fobj, gobj, fcon, gcon

    def _getHessian(self, iw, rw):
        """
        This function retrieves the approximate Hessian from the SNOPT workspace arrays
        Call it for example from the _snstop routine or after SNOPT has finished, where iw and rw arrays are available
        Currently only full memory Hessian mode is implemented, do not use this for limited-memory case.

        The FM Hessian in SNOPT is stored with its Cholesky factor
        which has been flattened to 1D
        """
        lvlHes = iw[72 - 1]  # 0,1,2 => LM, FM, Exact Hessian
        if lvlHes != 1:
            print("pyOptSparse Error! Limited-memory Hessian not supported for history file!")
            return None
        lU = iw[391 - 1] - 1  # U(lenU), BFGS Hessian H = U'U
        lenU = iw[392 - 1]
        Uvec = rw[lU : lU + lenU]
        nnH = iw[24 - 1]
        Umat = np.zeros((nnH, nnH))
        Umat[np.triu_indices(nnH)] = Uvec
        H = np.matmul(Umat.T, Umat)
        return H

    def _getPenaltyVector(self, iw, rw):
        """
        Retrieves the full penalty parameter vector from the work arrays.
        """
        nnCon = iw[23 - 1]
        lxPen = iw[304 - 1] - 1
        xPen = rw[lxPen : lxPen + nnCon]
        return xPen

    # fmt: off
    def _snstop(self, ktcond, mjrprtlvl, minimize, n, nncon, nnobj, ns, itn, nmajor, nminor, nswap, condzhz, iobj,
                scaleobj, objadd, fobj, fmerit, penparm, step, primalinf, dualinf, maxvi, maxvirel, hs, locj, indj,
                jcol, scales, bl, bu, fx, fcon, gcon, gobj, ycon, pi, rc, rg, x, cu, iu, ru, cw, iw, rw):
        # fmt: on
        """
        This routine is called every major iteration in SNOPT, after solving QP but before line search
        We use it to determine the correct major iteration counting, and save some parameters in the history file.
        If `snSTOP function handle` is set to a function handle, then it is called at the end of this function.

        Returns
        -------
        iabort : int
            The return code expected by SNOPT. A non-zero value will terminate SNOPT immediately.
        """
        iterDict = {
            "isMajor": True,
            "nMajor": nmajor,
            "nMinor": nminor,
            "step": step,
            "feasibility": primalinf,
            "optimality": dualinf,
            "merit": fmerit,
            "condZHZ": condzhz,
            "penalty": penparm[2],
        }
        for saveVar in self.getOption("Save major iteration variables"):
            if saveVar == "penalty_vector":
                iterDict[saveVar] = self._getPenaltyVector(iw, rw),
            elif saveVar == "Hessian":
                H = self._getHessian(iw, rw)
                iterDict[saveVar] = H
            elif saveVar == "slack":
                iterDict[saveVar] = x[n:]
            elif saveVar == "lambda":
                iterDict[saveVar] = pi
            elif saveVar == "nS":
                iterDict[saveVar] = ns
            elif saveVar == "BSwap":
                iterDict[saveVar] = nswap
            elif saveVar == "maxVi":
                iterDict[saveVar] = maxvi
            else:
                raise ValueError(f"Received unknown SNOPT save variable {saveVar}. "
                                 + "Please see 'Save major iteration variables' option in the pyOptSparse "
                                 + "documentation under 'SNOPT'.")
        if self.storeHistory:
            currX = x[:n]  # only the first n component is x, the rest are the slacks
            if nmajor == 0:
                callCounter = 0
            else:
                xuser_vec = self.optProb._mapXtoUser(currX)
                callCounter = self.hist._searchCallCounter(xuser_vec)
            if callCounter is not None:
                self.hist.write(callCounter, iterDict)
                # this adds funcs etc. to the iterDict by fetching it from the history file
                iterDict = self.hist.read(callCounter)
                # update funcs with any additional entries that may be added
                if "funcs" in self.cache.keys():
                    iterDict["funcs"].update(self.cache["funcs"])

        # Create the restart dictionary to be passed to snstop_handle
        restartDict = {
            "cw": cw,
            "iw": iw,
            "rw": rw,
            "xs": x,  # x is the same as xs; we call it x here to be consistent with the SNOPT subroutine snSTOP
            "hs": hs,
            "pi": pi,
        }

        workArraysSave = self.getOption("Work arrays save file")
        if workArraysSave is not None:
            # Save the restart dictionary
            writePickle(workArraysSave, restartDict)

        # perform callback if requested
        snstop_handle = self.getOption("snSTOP function handle")
        if snstop_handle is not None:

            # Get the arguments to pass in to snstop_handle
            # iterDict is always included
            snstopArgs = [iterDict]
            for snstopArg in self.getOption("snSTOP arguments"):
                if snstopArg == "restartDict":
                    snstopArgs.append(restartDict)
                else:
                    raise ValueError(f"Received unknown snSTOP argument {snstopArg}. "
                                     + "Please see 'snSTOP arguments' option in the pyOptSparse documentation "
                                     + "under 'SNOPT'.")

            if not self.storeHistory:
<<<<<<< HEAD
                raise Error("snSTOP function handle must be used with storeHistory=True")

            # Broadcasting flag to call user snstop function
            self.optProb.comm.bcast(1, root=0)
            self.optProb.comm.bcast(snstopArgs, root=0)
=======
                raise ValueError("snSTOP function handle must be used with storeHistory=True")
>>>>>>> 9d417c74
            iabort = snstop_handle(*snstopArgs)
            # write iterDict again if anything was inserted
            if self.storeHistory and callCounter is not None:
                self.hist.write(callCounter, iterDict)

            # if no return, assume everything went fine
            if iabort is None:
                iabort = 0
        else:
            iabort = 0
        return iabort

    def _set_snopt_options(self, iPrint: int, iSumm: int, cw: ndarray, iw: ndarray, rw: ndarray):
        """
        Set all the options into SNOPT that have been assigned
        by the user
        """
        # Set Options from the local options dictionary
        # ---------------------------------------------
        inform = np.array(-1, np.intc)
        for name, value in self.options.items():
            # these do not get set using snset
            if name in self.specialOptions or name in self.pythonOptions:
                continue

            if isinstance(value, str):
                if name == "Problem Type":
                    snopt.snset(value, iPrint, iSumm, inform, cw, iw, rw)
                elif name == "Print file":
                    snopt.snset(f"{name} {iPrint}", iPrint, iSumm, inform, cw, iw, rw)
                elif name == "Summary file":
                    snopt.snset(f"{name} {iSumm}", iPrint, iSumm, inform, cw, iw, rw)
                else:
                    snopt.snset(f"{name} {value}", iPrint, iSumm, inform, cw, iw, rw)
            elif isinstance(value, float):
                snopt.snsetr(name, value, iPrint, iSumm, inform, cw, iw, rw)
            elif isinstance(value, int):
                snopt.snseti(name, value, iPrint, iSumm, inform, cw, iw, rw)
            elif isinstance(value, type(None)):
                snopt.snset(name, iPrint, iSumm, inform, cw, iw, rw)

    def _on_flushFiles(self):
        """
        Flush the Output Files (Optimizer Specific Routine)
        """

        #
        iPrint = self.getOption("iPrint")
        iSumm = self.getOption("iSumm")
        if iPrint != 0:
            snopt.pyflush(iPrint)

        if iSumm != 0:
            snopt.pyflush(iSumm)<|MERGE_RESOLUTION|>--- conflicted
+++ resolved
@@ -741,15 +741,12 @@
                                      + "under 'SNOPT'.")
 
             if not self.storeHistory:
-<<<<<<< HEAD
-                raise Error("snSTOP function handle must be used with storeHistory=True")
+                raise ValueError("snSTOP function handle must be used with storeHistory=True")
 
             # Broadcasting flag to call user snstop function
             self.optProb.comm.bcast(1, root=0)
             self.optProb.comm.bcast(snstopArgs, root=0)
-=======
-                raise ValueError("snSTOP function handle must be used with storeHistory=True")
->>>>>>> 9d417c74
+
             iabort = snstop_handle(*snstopArgs)
             # write iterDict again if anything was inserted
             if self.storeHistory and callCounter is not None:
