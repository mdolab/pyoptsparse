--- conflicted
+++ resolved
@@ -271,15 +271,9 @@
             optProb.dummyConstraint = True
 
         self.optProb = optProb
-<<<<<<< HEAD
-        self.optProb.finalizeDesignVariables()
-        self.optProb.finalizeConstraints()
+        self.optProb.finalize()
         # Set history/hotstart
         self._setHistory(storeHistory, hotStart)
-=======
-        self.optProb.finalize()
-
->>>>>>> 7867b05d
         self._setInitialCacheValues()
         self._setSens(sens, sensStep, sensMode)
         blx, bux, xs = self._assembleContinuousVariables()
