--- conflicted
+++ resolved
@@ -461,16 +461,13 @@
             miniw = np.array([0], np.intc)
             minrw = np.array([0], np.intc)
 
-<<<<<<< HEAD
-            # Set history/hotstart
-            self._setHistory(storeHistory, hotStart)
             if restartDict is not None:
                 hs = restartDict["hs"]
                 xs = restartDict["xs"]
                 pi = restartDict["pi"]
             # The snopt c interface
             timeA = time.time()
-            hs, xs, pi, rc, inform, mincw, miniw, minrw, nS, ninf, sinf, ff = snopt.snkerc(
+            hs, xs, pi, rc, inform, mincw, miniw, minrw, nS, ninf, sinf, obj = snopt.snkerc(
                 start,
                 nnCon,
                 nnObj,
@@ -499,16 +496,6 @@
                 iw,
                 rw,
             )
-=======
-            # The snopt c interface
-            timeA = time.time()
-            # fmt: off
-            obj = snopt.snkerc(start, nnCon, nnObj, nnJac, iObj, ObjAdd, ProbNm,
-                               self._userfg_wrap, snopt.snlog, snopt.snlog2, snopt.sqlog, self._snstop,
-                               Acol, indA, locA, bl, bu, Names, hs, xs, pi, rc, inform,
-                               mincw, miniw, minrw, nS, ninf, sinf, cu, iu, ru, cw, iw, rw)
-            # fmt: on
->>>>>>> c36d8e2f
             optTime = time.time() - timeA
 
             # Indicate solution finished
