--- conflicted
+++ resolved
@@ -2,19 +2,15 @@
 from collections import OrderedDict
 import copy
 import datetime
+from enum import Enum
 import os
 import shutil
 import tempfile
 import time
-<<<<<<< HEAD
-import copy
-from enum import Enum
-=======
 from typing import Any, Callable, Dict, List, Optional, Union
 
 # External modules
 from baseclasses import BaseSolver
->>>>>>> 0577f0b9
 import numpy as np
 from numpy import ndarray
 
@@ -158,40 +154,11 @@
         hotStart : str
             Filename for history file for hot start
         """
-<<<<<<< HEAD
-        # By default no hot start
-        self.hotStart = None
-
-        # Determine if we want to do a hot start:
-        if hotStart is not None:
-            # Now, if if the hot start file and the history are
-            # the SAME, we don't allow that. We will create a copy
-            # of the hotStart file and use *that* instead.
-            import tempfile
-            import shutil
-
-            if storeHistory == hotStart:
-                if os.path.exists(hotStart):
-                    fname = tempfile.mktemp()
-                    shutil.copyfile(storeHistory, fname)
-                    self.hotStart = History(fname, temp=True, flag="r")
-            else:
-                if os.path.exists(hotStart):
-                    self.hotStart = History(hotStart, temp=False, flag="r")
-                else:
-                    pyOptSparseWarning("Hot start file does not exist. Performing a regular start")
-
-        self.storeHistory = False
-        if storeHistory:
-            self.hist = History(storeHistory, flag="n", optProb=self.optProb)
-            self.storeHistory = True
-=======
         # we have to wrap the whole function
         # so it's parallel safe
         if self.optProb.comm.rank == 0:
             # By default no hot start
             self.hotStart = None
->>>>>>> 0577f0b9
 
             # Determine if we want to do a hot start:
             if hotStart is not None:
@@ -1000,9 +967,6 @@
         from .pyNSGA2.pyNSGA2 import NSGA2 as opt
     elif optName == "alpso" or optName == Optimizers.ALPSO:
         from .pyALPSO.pyALPSO import ALPSO as opt
-<<<<<<< HEAD
-    # elif optName == 'nomad' or optName == Optimizers.NOMAD:
-    #     from .pyNOMAD.pyNOMAD import NOMAD as opt
     elif optName == "paropt" or optName == Optimizers.ParOpt:
         from .pyParOpt.ParOpt import ParOpt as opt
     else:
@@ -1011,14 +975,6 @@
                 "The optimizer specified in 'optName' was not recognized. "
                 + "The current list of supported optimizers is {}"
             ).format(list(map(str, Optimizers)))
-=======
-    elif optName == "paropt":
-        from .pyParOpt.ParOpt import ParOpt as opt
-    else:
-        raise Error(
-            "The optimizer specified in 'optName' was not recognized. "
-            + f"The current list of supported optimizers is: {optList}"
->>>>>>> 0577f0b9
         )
 
     # Create the optimizer and return it
