#!/usr/bin/env python
# =============================================================================
# Imports
# =============================================================================
import os
import time
import copy
import numpy as np
from .pyOpt_gradient import Gradient
from .pyOpt_error import Error, pyOptSparseWarning
from .pyOpt_history import History
from .pyOpt_solution import Solution
from .pyOpt_optimization import INFINITY
from .pyOpt_utils import convertToDense, convertToCOO, extractRows, mapToCSC, scaleRows, IDATA
from collections import OrderedDict
import datetime
from .pyOpt_MPI import MPI

eps = np.finfo(np.float64).eps

# =============================================================================
# Optimizer Class
# =============================================================================
class Optimizer(object):
    def __init__(self, name=None, category=None, defOptions=None, informs=None, **kwargs):
        """
        This is the base optimizer class that all optimizers inherit from.
        We define common methods here to avoid code duplication.

        Parameters
        ----------
        name : str
            Optimizer name
        category : str
            Typically local or global
        defOptions : dictionary
            A dictionary containing the default options
        informs : dict
            Dictionary of the inform codes
        """
        self.name = name
        self.category = category
        self.options = {}
        self.options["defaults"] = defOptions
        self.informs = informs
        self.callCounter = 0
        self.sens = None
        # Initialize Options
        for key in defOptions:
            self.options[key] = defOptions[key]

        koptions = kwargs.pop("options", {})
        for key in koptions:
            self.setOption(key, koptions[key])

        self.optProb = None
        # Default options:
        self.appendLinearConstraints = False
        self.jacType = "dense"
        self.unconstrained = False
        self.userObjTime = 0.0
        self.userSensTime = 0.0
        self.interfaceTime = 0.0
        self.userObjCalls = 0
        self.userSensCalls = 0
        self.storeSens = True

        # Cache storage
        self.cache = {"x": None, "fobj": None, "fcon": None, "gobj": None, "gcon": None}

        # A second-level cache for optimizers that require callbacks
        # for each constraint. (eg. PSQP etc)
        self.storedData = {}
        self.storedData["x"] = None

        # Store the Jacobian conversion maps
        self._jac_map_csr_to_csc = None

    def _clearTimings(self):
        """Clear timings and call counters"""
        self.userObjTime = 0.0
        self.userSensTime = 0.0
        self.interfaceTime = 0.0
        self.userObjCalls = 0
        self.userSensCalls = 0

    def _setSens(self, sens, sensStep, sensMode):
        """
        Common function to setup sens function
        """

        # If we have SNOPT set derivative level to 3...it will be
        # reset if necessary
        if self.name in ["SNOPT"]:
            # SNOPT is the only one where None is ok.
            self.setOption("Derivative level", 3)

        # Next we determine what to what to do about
        # derivatives. We must have a function or we use FD or CS:
        if sens is None:
            if self.name in ["SNOPT"]:
                # SNOPT is the only one where None is ok.
                self.setOption("Derivative level", 0)
                self.sens = None
            else:
                raise Error(
                    (
                        "'None' value given for sens. "
                        + "Must be one of 'FD', 'FDR', 'CD', 'CDR', 'CS' or a user supplied function."
                    )
                )
        elif hasattr(sens, "__call__"):
            # We have function handle for gradients! Excellent!
            self.sens = sens
        elif sens.lower() in ["fd", "fdr", "cd", "cdr", "cs"]:
            # Create the gradient class that will operate just like if
            # the user supplied function
            self.sens = Gradient(self.optProb, sens.lower(), sensStep, sensMode, self.optProb.comm)
        else:
            raise Error(
                "Unknown value given for sens. Must be one of [None,'FD','FDR','CD','CDR','CS'] or a python function handle"
            )

    def _setHistory(self, storeHistory, hotStart):
        """
        Generic routine for setting up the hot start information

        Parameters
        ----------
        storeHistory : str
            File for possible history file. Or None if not writing file.

        hotStart : str
            Filename for history file for hot start
        """
        # By default no hot start
        self.hotStart = None

        # Determine if we want to do a hot start:
        if hotStart is not None:
            # Now, if if the hot start file and the history are
            # the SAME, we don't allow that. We will create a copy
            # of the hotStart file and use *that* instead.
            import tempfile
            import shutil

            if storeHistory == hotStart:
                if os.path.exists(hotStart):
                    fname = tempfile.mktemp()
                    shutil.copyfile(storeHistory, fname)
                    self.hotStart = History(fname, temp=True, flag="r")
            else:
                if os.path.exists(hotStart):
                    self.hotStart = History(hotStart, temp=False, flag="r")
                else:
                    pyOptSparseWarning(
                        "Hot start file does not exist. \
                    Performing a regular start"
                    )

        self.storeHistory = False
        if storeHistory:
            self.hist = History(storeHistory, flag="n", optProb=self.optProb)
            self.storeHistory = True

            if hotStart is not None:
                for key in ["varInfo", "conInfo", "objInfo", "optProb"]:
                    val = self.hotStart.read(key)
                    if val is not None:
                        self.hist.writeData(key, val)
                self._setMetadata()
                self.hist.writeData("metadata", self.metadata)

    def _masterFunc(self, x, evaluate):
        """
        This is the master function that **ALL** optimizers call from
        the specific signature functions. The reason for this is that
        we can generically do the hot-start replay, history storage,
        timing and possibly caching once for all optimizers. It also
        takes care of the MPI communication that allows the optimizer
        to run on one process only, but within a larger MPI context.

        It does add one additional level of call, but we think it is
        well worth it for reduce code duplication

        Parameters
        ----------
        x : array
            This is the raw x-array data from the optimizer
        evaluate : list of strings
            This list contains at least one of 'fobj', 'fcon', 'gobj'
            or 'gcon'. This list tells this function which of the
            values is required on return
            """

        # We are hot starting, we should be able to read the required
        # information out of the hot start file, process it and then
        # fire it back to the specific optimizer
        timeA = time.time()
        if self.hotStart:

            # This is a very inexpensive check to see if point exists
            if self.hotStart.pointExists(self.callCounter):
                # Read the actual data for this point:
                data = self.hotStart.read(self.callCounter)

                # Get the x-value and (de)process
                xuser_ref = self.optProb.processXtoVec(data["xuser"])

                # Validated x-point point to use:
                xuser_vec = self.optProb._mapXtoUser(x)
                if np.isclose(xuser_vec, xuser_ref, rtol=eps, atol=eps).all():

                    # However, we may need a sens that *isn't* in the
                    # the dictionary:
                    funcs = None
                    funcsSens = None
                    validPoint = True
                    if "fobj" in evaluate or "fcon" in evaluate:
                        funcs = data["funcs"]

                    if "gobj" in evaluate or "gcon" in evaluate:
                        if "funcsSens" in data:
                            funcsSens = data["funcsSens"]
                        else:
                            validPoint = False

                    # Only continue if valid:
                    if validPoint:
                        if self.storeHistory:
                            # Just dump the (exact) dictionary back out:
                            data["isMajor"] = False
                            self.hist.write(self.callCounter, data)

                        fail = data["fail"]
                        returns = []

                        # Process constraints/objectives
                        if funcs is not None:
                            self.optProb.evaluateLinearConstraints(xuser_vec, funcs)
                            fcon = self.optProb.processContoVec(funcs)
                            fobj = self.optProb.processObjtoVec(funcs)
                            if "fobj" in evaluate:
                                returns.append(fobj)
                            if "fcon" in evaluate:
                                returns.append(fcon)

                        # Process gradients if we have them
                        if funcsSens is not None:
                            gobj = self.optProb.processObjectiveGradient(funcsSens)
                            gcon = self.optProb.processConstraintJacobian(funcsSens)
                            gcon = self._convertJacobian(gcon)

                            if "gobj" in evaluate:
                                returns.append(gobj)
                            if "gcon" in evaluate:
                                returns.append(gcon)

                        # We can now safely increment the call counter
                        self.callCounter += 1
                        returns.append(fail)
                        self.interfaceTime += time.time() - timeA
                        return returns
                    # end if (valid point -> all data present)
                # end if (x's match)
            # end if (point exists)

            # We have used up all the information in hot start so we
            # can close the hot start file
            self.hotStart.close()
            self.hotStart = None
        # end if (hot starting)

        # Now we have to actually run our function...this is where the
        # MPI gets a little tricky. Up until now, only the root proc
        # has called up to here...the rest of them are waiting at a
        # broadcast to know what to do.

        args = [x, evaluate]

        # Broadcast the type of call (0 means regular call)
        self.optProb.comm.bcast(0, root=0)

        # Now broadcast out the required arguments:
        self.optProb.comm.bcast(args)

        result = self._masterFunc2(*args)
        self.interfaceTime += time.time() - timeA
        return result

    def _masterFunc2(self, x, evaluate, writeHist=True):
        """
        Another shell function. This function is now actually called
        on all the processors.
        """

        # Our goal in this function is to return the values requested
        # in 'evaluate' for the corresponding x. We have to be a
        # little cheeky here since some optimizers will make multiple
        # call backs with the same x, one for the objective and one
        # for the constraint. We therefore at the end of each function
        # or sensitivity call we cache the x value and the fobj, fcon,
        # gobj, and gcon values such that on the next pass we can just
        # read them and return.

        xuser_vec = self.optProb._mapXtoUser(x)
        xuser = self.optProb.processXtoDict(xuser_vec)

        masterFail = 0

        # Set basic parameters in history
        hist = {"xuser": xuser}
        returns = []
        # Start with fobj:
        if "fobj" in evaluate:
            if not np.isclose(x, self.cache["x"], atol=eps, rtol=eps).all():
                timeA = time.time()
                args = self.optProb.objFun(xuser)
                if isinstance(args, tuple):
                    funcs = args[0]
                    fail = args[1]
                elif args is None:
                    raise Error(
                        (
                            "No return values from user supplied objective function. "
                            + "The function must return 'funcs' or 'funcs, fail'"
                        )
                    )
                else:
                    funcs = args
                    fail = 0

                self.userObjTime += time.time() - timeA
                self.userObjCalls += 1
                # User values stored is immediately
                self.cache["funcs"] = copy.deepcopy(funcs)

                # Process constraints/objectives
                self.optProb.evaluateLinearConstraints(xuser_vec, funcs)
                fcon = self.optProb.processContoVec(funcs)
                fobj = self.optProb.processObjtoVec(funcs)
                # Now clear out gobj and gcon in the cache since these
                # are out of date and set the current ones
                self.cache["gobj"] = None
                self.cache["gcon"] = None
                self.cache["x"] = x.copy()
                self.cache["fobj"] = copy.deepcopy(fobj)
                self.cache["fcon"] = copy.deepcopy(fcon)

                # Update fail flag
                masterFail = max(masterFail, fail)

            # fobj is now in cache
            returns.append(self.cache["fobj"])
            hist["funcs"] = self.cache["funcs"]

        if "fcon" in evaluate:
            if not np.isclose(x, self.cache["x"], atol=eps, rtol=eps).all():
                timeA = time.time()

                args = self.optProb.objFun(xuser)
                if isinstance(args, tuple):
                    funcs = args[0]
                    fail = args[1]
                elif args is None:
                    raise Error(
                        (
                            "No return values from user supplied objective function. "
                            + "The function must return 'funcs' *OR* 'funcs, fail'"
                        )
                    )
                else:
                    funcs = args
                    fail = 0

                self.userObjTime += time.time() - timeA
                self.userObjCalls += 1
                # User values stored is immediately
                self.cache["funcs"] = copy.deepcopy(funcs)

                # Process constraints/objectives
                self.optProb.evaluateLinearConstraints(xuser_vec, funcs)
                fcon = self.optProb.processContoVec(funcs)
                fobj = self.optProb.processObjtoVec(funcs)
                # Now clear out gobj and gcon in the cache since these
                # are out of date and set the current ones
                self.cache["gobj"] = None
                self.cache["gcon"] = None
                self.cache["x"] = x.copy()
                self.cache["fobj"] = copy.deepcopy(fobj)
                self.cache["fcon"] = copy.deepcopy(fcon)

                # Update fail flag
                masterFail = max(masterFail, fail)

            # fcon is now in cache
            returns.append(self.cache["fcon"])
            hist["funcs"] = self.cache["funcs"]

        if "gobj" in evaluate:
            if not np.isclose(x, self.cache["x"], atol=eps, rtol=eps).all():
                # Previous evaluated point is *different* than the
                # point requested for the derivative. Recursively call
                # the routine with ['fobj', and 'fcon']
                self._masterFunc2(x, ["fobj", "fcon"], writeHist=False)
                # We *don't* count that extra call, since that will
                # screw up the numbering...so we subtract the last call.
                self.callCounter -= 1
            # Now, the point has been evaluated correctly so we
            # determine if we have to run the sens calc:

            if self.cache["gobj"] is None:
                timeA = time.time()
                args = self.sens(xuser, self.cache["funcs"])

                if isinstance(args, tuple):
                    funcsSens = args[0]
                    fail = args[1]
                elif args is None:
                    raise Error(
                        (
                            "No return values from user supplied sensitivity function. "
                            + "The function must return 'funcsSens' or 'funcsSens, fail'"
                        )
                    )
                else:
                    funcsSens = args
                    fail = 0

                self.userSensTime += time.time() - timeA
                self.userSensCalls += 1

                # User values are stored is immediately
                self.cache["funcsSens"] = copy.deepcopy(funcsSens)

                # Process objective gradient for optimizer
                gobj = self.optProb.processObjectiveGradient(funcsSens)

                # Process constraint gradients for optimizer
                gcon = self.optProb.processConstraintJacobian(funcsSens)
                gcon = self._convertJacobian(gcon)

                # Set the cache values:
                self.cache["gobj"] = gobj.copy()
                self.cache["gcon"] = gcon.copy()

                # Update fail flag
                masterFail = max(masterFail, fail)

            # gobj is now in the cache
            returns.append(self.cache["gobj"])
            if self.storeSens:
                hist["funcsSens"] = self.cache["funcsSens"]

        if "gcon" in evaluate:
            if not np.isclose(x, self.cache["x"], atol=eps, rtol=eps).all():
                # Previous evaluated point is *different* than the
                # point requested for the derivative. Recursively call
                # the routine with ['fobj', and 'fcon']
                self._masterFunc2(x, ["fobj", "fcon"], writeHist=False)
                # We *don't* count that extra call, since that will
                # screw up the numbering...so we subtract the last call.
                self.callCounter -= 1
            # Now, the point has been evaluated correctly so we
            # determine if we have to run the sens calc:
            if self.cache["gcon"] is None:
                timeA = time.time()

                args = self.sens(xuser, self.cache["funcs"])

                if isinstance(args, tuple):
                    funcsSens = args[0]
                    fail = args[1]
                elif args is None:
                    raise Error(
                        (
                            "No return values from user supplied sensitivity function. "
                            + "The function must 'return 'funcsSens' or 'funcsSens, fail'"
                        )
                    )
                else:
                    funcsSens = args
                    fail = 0

                self.userSensTime += time.time() - timeA
                self.userSensCalls += 1
                # User values stored is immediately
                self.cache["funcsSens"] = copy.deepcopy(funcsSens)

                # Process objective gradient for optimizer
                gobj = self.optProb.processObjectiveGradient(funcsSens)

                # Process constraint gradients for optimizer
                gcon = self.optProb.processConstraintJacobian(funcsSens)
                gcon = self._convertJacobian(gcon)

                # Set cache values
                self.cache["gobj"] = gobj.copy()
                self.cache["gcon"] = gcon.copy()

                # Update fail flag
                masterFail = max(masterFail, fail)

            # gcon is now in the cache
            returns.append(self.cache["gcon"])
            if self.storeSens:
                hist["funcsSens"] = self.cache["funcsSens"]

        # Put the fail flag in the history:
        hist["fail"] = masterFail

        # Save information about major iteration counting (only matters for SNOPT).
        if self.name == "SNOPT":
            hist["isMajor"] = False  # this will be updated in _snstop if it is major
        else:
            hist["isMajor"] = True  # for other optimizers we assume everything's major

        # Add constraint and variable bounds at beginning of optimization.
        # This info is used for visualization using OptView.
        if self.callCounter == 0 and self.optProb.comm.rank == 0:
            conInfo = OrderedDict()
            varInfo = OrderedDict()
            objInfo = OrderedDict()

            # Cycle through constraints adding the bounds
            for key in self.optProb.constraints.keys():
                lower = self.optProb.constraints[key].lower
                upper = self.optProb.constraints[key].upper
                scale = self.optProb.constraints[key].scale
                conInfo[key] = {"lower": lower, "upper": upper, "scale": scale}

            # Cycle through variables and add the bounds
            for dvGroup in self.optProb.variables:
                varInfo[dvGroup] = {"lower": [], "upper": [], "scale": []}
                for var in self.optProb.variables[dvGroup]:
                    if var.type == "c":
                        varInfo[dvGroup]["lower"].append(var.lower / var.scale)
                        varInfo[dvGroup]["upper"].append(var.upper / var.scale)
                        varInfo[dvGroup]["scale"].append(var.scale)

            for objKey in self.optProb.objectives.keys():
                objInfo[objKey] = {"scale": self.optProb.objectives[objKey].scale}

            # There is a special write for the bounds data
            if self.storeHistory:
                self.hist.writeData("varInfo", varInfo)
                self.hist.writeData("conInfo", conInfo)
                self.hist.writeData("objInfo", objInfo)
                self._setMetadata()
                self.hist.writeData("metadata", self.metadata)
                self.hist.writeData("optProb", self.optProb)

        # Write history if necessary
        if self.optProb.comm.rank == 0 and writeHist and self.storeHistory:
            self.hist.write(self.callCounter, hist)

        # We can now safely increment the call counter
        self.callCounter += 1

        # Tack the fail flag on at the end
        returns.append(masterFail)

        return returns

    def _internalEval(self, x):
        """
        Special internal evaluation for optimizers that have a
        separate callback for each constraint"""

        fobj, fcon, gobj, gcon, fail = self._masterFunc(x, ["fobj", "fcon", "gobj", "gcon"])

        self.storedData["x"] = x.copy()
        self.storedData["fobj"] = fobj
        self.storedData["fcon"] = fcon.copy()
        self.storedData["gobj"] = gobj.copy()
        self.storedData["gcon"] = gcon.copy()

    def _checkEval(self, x):
        """Special check to be used with _internalEval()"""
        if self.storedData["x"] is None:
            return True
        elif (self.storedData["x"] == x).all():
            return False
        else:
            return True

    def _convertJacobian(self, gcon_csr_in):
        """
        Convert gcon which is a coo matrix into the format we need.

        The returned Jacobian gcon is the data only, not a dictionary.
        """

        # Now, gcon is a CSR sparse matrix.  Depending on what the
        # optimizer wants, we will convert. The conceivable options
        # are: dense (most), csc (snopt), csr (???), or coo (IPOPT)

        if self.optProb.nCon > 0:
            # Extract the rows we need:
            gcon_csr = extractRows(gcon_csr_in, self.optProb.jacIndices)

            # Apply factor scaling because of constraint sign changes
            scaleRows(gcon_csr, self.optProb.fact)

            # Now convert to final format:
            if self.jacType == "dense2d":
                gcon = convertToDense(gcon_csr)
            elif self.jacType == "csc":
                if self._jac_map_csr_to_csc is None:
                    self._jac_map_csr_to_csc = mapToCSC(gcon_csr)
                gcon = gcon_csr["csr"][IDATA][self._jac_map_csr_to_csc[IDATA]]
            elif self.jacType == "csr":
                pass
            elif self.jacType == "coo":
                gcon = convertToCOO(gcon_csr)
                gcon = gcon["coo"][IDATA]
        if self.optProb.dummyConstraint:
            gcon = gcon_csr_in["csr"][IDATA]
        return gcon

    def _waitLoop(self):
        """Non-root processors go into this waiting loop while the
        root proc does all the work in the optimization algorithm"""

        mode = None
        info = None
        while True:
            # * Note*: No checks for MPI here since this code is
            # * only run in parallel, which assumes mpi4py is working

            # Receive mode and quit if mode is -1:
            mode = self.optProb.comm.bcast(mode, root=0)
            if mode == -1:
                break

            # Otherwise receive info from shell function
            info = self.optProb.comm.bcast(info, root=0)

            # Call the generic internal function. We don't care
            # about return values on these procs
            self._masterFunc2(*info)

    def _setInitialCacheValues(self):
        """
        Once we know that the optProb has been set, we populate the
        cache with a magic number. If the starting points for your
        optimization is -9999999999 then you out of luck!
        """
        self.cache["x"] = -999999999 * np.ones(self.optProb.ndvs)

    def _assembleContinuousVariables(self):
        """
        Utility function for assembling the design variables. Most
        optimizers here use continuous variables so this chunk of code
        can be reused.
        """
        blx = []
        bux = []
        xs = []
        for dvGroup in self.optProb.variables:
            for var in self.optProb.variables[dvGroup]:
                if var.type == "c":
                    blx.append(var.lower)
                    bux.append(var.upper)
                    xs.append(var.value)

                else:
                    raise Error("%s cannot handle integer or discrete design variables" % self.name)

        blx = np.array(blx)
        bux = np.array(bux)
        xs = np.array(xs)

        return blx, bux, xs

    def _assembleConstraints(self):
        """
        Utility function for assembling the design variables. Most
        optimizers here use continuous variables so this chunk of code
        can be reused.
        """

        # Constraints Handling -- make sure nonlinear constraints
        # go first -- this is particular to slsqp
        blc = []
        buc = []

        for key in self.optProb.constraints.keys():
            if not self.optProb.constraints[key].linear:
                blc.extend(self.optProb.constraints[key].lower)
                buc.extend(self.optProb.constraints[key].upper)

        for key in self.optProb.constraints.keys():
            if self.optProb.constraints[key].linear:
                blc.extend(self.optProb.constraints[key].lower)
                buc.extend(self.optProb.constraints[key].upper)

        if self.unconstrained:
            blc.append(-INFINITY)
            buc.append(INFINITY)

        ncon = len(blc)
        blc = np.array(blc)
        buc = np.array(buc)

        return ncon, blc, buc

    def _assembleObjective(self):
        """
        Utility function for assembling the design variables. Most
        optimizers here use continuous variables so this chunk of code
        can be reused.
        """

        nobj = len(self.optProb.objectives.keys())
        ff = []
        if nobj == 0:
            raise Error("No objective function was supplied! One can be added using a call to optProb.addObj()")
        for objKey in self.optProb.objectives:
            ff.append(self.optProb.objectives[objKey].value)

        return np.real(np.squeeze(ff))

    def _createSolution(self, optTime, sol_inform, obj, xopt, multipliers=None):
        """
        Generic routine to create the solution after an optimizer
        finishes.
        """
        sol = Solution(self.optProb, optTime, sol_inform)
        sol.userObjTime = self.userObjTime
        sol.userSensTime = self.userSensTime
        sol.userObjCalls = self.userObjCalls
        sol.userSensCalls = self.userSensCalls
        sol.interfaceTime = self.interfaceTime - self.userSensTime - self.userObjTime
        sol.optCodeTime = sol.optTime - self.interfaceTime
        sol.fStar = obj  # FIXME: this doesn't work, at least for SNOPT
        xuser = self.optProb._mapXtoUser(xopt)
        sol.xStar = self.optProb.processXtoDict(xuser)

        # Now set the x-values:
        i = 0
        for dvGroup in sol.variables:
            for var in sol.variables[dvGroup]:
                var.value = xopt[i]
                i += 1

        if multipliers is not None:
            multipliers = self.optProb.processContoDict(multipliers, scaled=True, multipliers=True)

            # objective scaling
            if len(self.optProb.objectives.keys()) == 1:  # we assume there is only one objective
                obj = list(self.optProb.objectives.keys())[0]
                for con in multipliers.keys():
                    multipliers[con] /= self.optProb.objectives[obj].scale
            sol.lambdaStar = multipliers
        return sol

    def _communicateSolution(self, sol):
        """
        Broadcast the solution from the root proc back to everyone. We
        have to be a little careful since we can't in general
        broadcast the function and comm so we have to set manually after the broadcast.
        """

        if sol is not None:
            sol.comm = None
        sol = self.optProb.comm.bcast(sol)
        sol.objFun = self.optProb.objFun
        sol.comm = self.optProb.comm

        return sol

    def _setMetadata(self):
        """
        This function is used to set the self.metadata object.
        Importantly, this sets the startTime, so should be called just before the start
        of the optimization. endTime should be directly appended to the dictionary
        after optimization finishes.
        """
        options = copy.deepcopy(self.options)
        options.pop("defaults")  # remove the default list
        # we retrieve only the second item which is the actual value
        for key, val in options.items():
            options[key] = val[1]
<<<<<<< HEAD
        if 'snSTOP function handle' in options.keys():
            options.pop('snSTOP function handle')
        
        from .__init__ import __version__ # importing the pyoptsparse version
=======

        from .__init__ import __version__  # importing the pyoptsparse version

>>>>>>> 6827bcd3
        # we store the metadata now, and write it later in optimizer calls
        # since we need the runtime at the end of optimization
        self.metadata = {
            "version": __version__,
            "optimizer": self.name,
            "optName": self.optProb.name,
            "nprocs": MPI.COMM_WORLD.size,
            "optOptions": options,
            "startTime": datetime.datetime.now().strftime("%Y-%m-%d %H:%M:%S"),
        }

    def _on_setOption(self, name, value):
        """
        Set Optimizer Option Value (Optimizer Specific Routine)
        """
        raise Error("This optimizer has not implemented _on_setOption")

    def setOption(self, name, value=None):
        """
        Generic routine for all option setting. The routine does
        error checking on the type of the value.

        Parameters
        ----------
        name : str
            Name of the option to set
        value : varies
            Variable value to set.
            """

        if name in self.options["defaults"]:
            if type(value) == self.options["defaults"][name][0]:
                self.options[name] = [type(value), value]
            else:
                raise Error(
                    "Value type for option {} was incorrect. It was expecting type '{}' by received type '{}'".format(
                        name, self.options["defaults"][name][0], type(value)
                    )
                )
        else:
            raise Error("Received an unknown option: %s" % repr(name))

        # Now call the optimizer specific routine
        self._on_setOption(name, value)

    def _on_getOption(self, name):
        """
        Routine to be implemented by optimizer
        """
        raise Error("This optimizer has not implemented _on_getOption")

    def getOption(self, name):
        """
        Return the optimizer option value for name

        Parameters
        ----------
        name : str
            name of option for which to retrieve value

        Returns
        -------
        value : varies
            value of option for 'name'
            """

        if name in self.options["defaults"]:
            return self.options[name][1]
        else:
            raise Error("Received an unknown option: %s." % repr(name))

        # Now call the optimizer specific routine
        self._on_getOption(name)

    def _on_getInform(self, info):
        """
        Routine to be implemented by optimizer
        """
        raise Error("This optimizer has not implemented _on_getInform")

    def getInform(self, infocode=None):
        """
        Get optimizer result inform code at exit

        Parameters
        ----------
        infocode : int
            Integer information code
            """

        if infocode is None:
            return self.informs
        else:
            return self._on_getInform(infocode)


# =============================================================================
# Generic OPT Constructor
# =============================================================================


def OPT(optName, *args, **kwargs):
    """
    This is a simple utility function that enables creating an
    optimizer based on the 'optName' string. This can be useful for
    doing optimization studies with respect to optimizer since you
    don't need massive if-statements.

    Parameters
    ----------
    optName : str
       String identifying the optimizer to create

    *args, **kwargs : varies
       Passed to optimizer creation.

    Returns
    -------
    opt : pyOpt_optimizer inherited optimizer
       The desired optimizer
       """

    optName = optName.lower()
    optList = ["snopt", "ipopt", "slsqp", "nlpqlp", "conmin", "nsga2", "psqp", "alpso", "paropt"]
    if optName == "snopt":
        from .pySNOPT.pySNOPT import SNOPT as opt
    elif optName == "ipopt":
        from .pyIPOPT.pyIPOPT import IPOPT as opt
    elif optName == "slsqp":
        from .pySLSQP.pySLSQP import SLSQP as opt
    elif optName == "nlpqlp":
        from .pyNLPQLP.pyNLPQLP import NLPQLP as opt
    elif optName == "psqp":
        from .pyPSQP.pyPSQP import PSQP as opt
    elif optName == "conmin":
        from .pyCONMIN.pyCONMIN import CONMIN as opt
    elif optName == "nsga2":
        from .pyNSGA2.pyNSGA2 import NSGA2 as opt
    elif optName == "alpso":
        from .pyALPSO.pyALPSO import ALPSO as opt
    # elif optName == 'nomad':
    #     from .pyNOMAD.pyNOMAD import NOMAD as opt
    elif optName == "paropt":
        from .pyParOpt.ParOpt import ParOpt as opt
    else:
        raise Error(
            "The optimizer specified in 'optName' was \
not recognized. The current list of supported optimizers is: %s"
            % repr(optList)
        )

    # Create the optimizer and return it
    return opt(*args, **kwargs)<|MERGE_RESOLUTION|>--- conflicted
+++ resolved
@@ -782,16 +782,11 @@
         # we retrieve only the second item which is the actual value
         for key, val in options.items():
             options[key] = val[1]
-<<<<<<< HEAD
-        if 'snSTOP function handle' in options.keys():
-            options.pop('snSTOP function handle')
-        
-        from .__init__ import __version__ # importing the pyoptsparse version
-=======
+        if "snSTOP function handle" in options.keys():
+            options.pop("snSTOP function handle")
 
         from .__init__ import __version__  # importing the pyoptsparse version
 
->>>>>>> 6827bcd3
         # we store the metadata now, and write it later in optimizer calls
         # since we need the runtime at the end of optimization
         self.metadata = {
