"""
Shared base class for both OptView and OptView_dash.
This reduces code duplication by having both OptViews read from this baseclass.

John Jasa 2015-2019

"""

# Standard Python modules
import shelve

# External modules
import numpy as np
from sqlitedict import SqliteDict

<<<<<<< HEAD
# pyOptSparse warning
=======
# Local modules
>>>>>>> ef80faaa
from ..pyOpt_error import pyOptSparseWarning


class OVBaseClass(object):

    """
    Container for display parameters, properties, and objects.
    This includes a canvas for MPL plots and a bottom area with widgets.
    """

    def OptimizationHistory(self):
        """
        Reads in database history file and stores contents.
        Function information is stored as a dict in func_data,
        variable information is stored as a dict in var_data,
        and bounds information is stored as a dict in bounds.
        """

        # Initialize dictionaries for design variables and unknowns.
        # The data is saved redundantly in dicts for all iterations and then
        # for major iterations as well.
        self.func_data_all = {}
        self.func_data_major = {}
        self.var_data_all = {}
        self.var_data_major = {}
        db = {}
        self.num_iter = 0

        # Loop over each history file name provided by the user.
        for histIndex, histFileName in enumerate(self.histList):

            # If they only have one history file, we don't change the keys' names
            if len(self.histList) == 1:
                histIndex = ""
            else:  # If multiple history files, append letters to the keys,
                # such that 'key' becomes 'key_A', 'key_B', etc
                histIndex = "_" + chr(histIndex + ord("A"))
            self.histIndex = histIndex

            try:  # This is the classic method of storing history files
                db = shelve.open(histFileName, "r")
                OpenMDAO = False
            except Exception:  # Bare except because error is not in standard Python.
                # If the db has the 'iterations' tag, it's an OpenMDAO db.
                db = SqliteDict(histFileName, "iterations")
                OpenMDAO = True

                # Need to do this since in py3 db.keys() is a generator object
                keys = [i for i in db.keys()]

                # If it has no 'iterations' tag, it's a pyOptSparse db.
                if keys == []:
                    OpenMDAO = False
                    db = SqliteDict(histFileName)

            # Specific instructions for OpenMDAO databases
            if OpenMDAO:

                # Get the number of iterations by looking at the largest number
                # in the split string names for each entry in the db
                for string in db.keys():
                    string = string.split("|")

                nkey = int(string[-1])
                self.solver_name = string[0]

                # Initalize a list detailing if the iterations are major or minor
                self.iter_type = np.zeros(nkey)

                # Get the keys of the database where derivatives were evaluated.
                # These correspond to major iterations, while no derivative
                # info is calculated for gradient-free linesearches.
                deriv_keys = SqliteDict(histFileName, "derivs").keys()
                self.deriv_keys = [int(key.split("|")[-1]) for key in deriv_keys]

                # Save information from the history file for the funcs.
                self.DetermineMajorIterations(db, OpenMDAO=OpenMDAO)

                # Save information from the history file for the unknowns.
                self.SaveDBData(db, self.func_data_all, self.func_data_major, OpenMDAO=OpenMDAO, data_str="Unknowns")

                # Save information from the history file for the design variables.
                self.SaveDBData(db, self.var_data_all, self.var_data_major, OpenMDAO=OpenMDAO, data_str="Parameters")

                # Add labels to OpenMDAO variables.
                # Corresponds to constraints, design variables, and objective.
                try:
                    db = SqliteDict(histFileName, "metadata")
                    self.SaveOpenMDAOData(db)

                except KeyError:  # Skip metadata info if not included in OpenMDAO hist file
                    pass

            else:

                # Get the number of iterations
                nkey = int(db["last"]) + 1
                self.nkey = nkey

                # Initalize a list detailing if the iterations are major or minor
                # 1 = major, 2 = minor, 0 = sensitivity (or duplicated info by IPOPT)
                # The entries whose iter_type = 0 will be ignored.
                self.iter_type = np.zeros(nkey)

                # Check to see if there is bounds information in the db file.
                # If so, add them to self.bounds to plot later.
                try:
                    try:
                        info_dict = db["varInfo"].copy()
                        info_dict.update(db["conInfo"])
                        scale_info = True
                    except KeyError:
                        self.warning_display(
                            "This is an older optimization history file.\n"
                            + "Only bounds information has been stored, not scalar info."
                        )
                        info_dict = db["varBounds"].copy()
                        info_dict.update(db["conBounds"])
                        scale_info = False

                    # Got to be a little tricky here since we're modifying
                    # info_dict; if we simply loop over it with the generator
                    # from Python3, it will contain the new keys and then the
                    # names will be mangled incorrectly.
                    bounds_dict = {}
                    scaling_dict = {}
                    for key in info_dict.keys():
                        bounds_dict[key + histIndex] = {
                            "lower": info_dict[key]["lower"],
                            "upper": info_dict[key]["upper"],
                        }
                        if scale_info:
                            scaling_dict[key + histIndex] = info_dict[key]["scale"]

                    self.bounds.update(bounds_dict)
                    if scale_info:
                        self.scaling.update(scaling_dict)
                except KeyError:
                    pass

                # Check to see if there is proper saved info about iter type
                if "isMajor" in db["0"].keys():
                    self.storedIters = True
                else:
                    self.storedIters = False

                # Raise warning for IPOPT's duplicated history
                if db["metadata"]["optimizer"] == "IPOPT" and "iter" not in db["0"].keys():
                    pyOptSparseWarning(
                        "The optimization history file has duplicated entries at every iteration, and the OptView plot is not correct. "
                        + "Re-run the optimization with a current version of pyOptSparse to generate a correct history file."
                    )

                # Save information from the history file for the funcs.
                self.DetermineMajorIterations(db, OpenMDAO=OpenMDAO)

                # Save information from the history file for the funcs.
                self.SaveDBData(db, self.func_data_all, self.func_data_major, OpenMDAO=OpenMDAO, data_str="funcs")

                # Save information from the history file for the design variables.
                self.SaveDBData(db, self.var_data_all, self.var_data_major, OpenMDAO=OpenMDAO, data_str="xuser")

        # Set the initial dictionaries to reference all iterations.
        # Later this can be set to reference only the major iterations.
        self.func_data = self.func_data_all
        self.var_data = self.var_data_all

        # Find the maximum length of any variable in the dictionaries and
        # save this as the number of iterations.
        for data_dict in [self.func_data, self.var_data]:
            for key in data_dict.keys():
                length = len(data_dict[key])
                if length > self.num_iter:
                    self.num_iter = length

    def DetermineMajorIterations(self, db, OpenMDAO):

        if not OpenMDAO:

            previousIterCounter = -1

            # Loop over each optimization call
            for i, iter_type in enumerate(self.iter_type):

                # If this is an OpenMDAO file, the keys are of the format
                # 'rank0:SNOPT|1', etc
                key = "%d" % i

                # Only actual optimization iterations have 'funcs' in them.
                # pyOptSparse saves info for two iterations for every
                # actual major iteration. In particular, one has funcs
                # and the next has funcsSens, but they're both part of the
                # same major iteration.
                # For IPOPT, it saves info for four calls for every
                # actual major iteration: objective, constraints,
                # and sensitivities of each.

                if "funcs" in db[key].keys():
                    # check if this entry is duplicated info. Only relevant for IPOPT.
                    # Note: old hist files don't have "iter"
                    if "iter" in db[key].keys() and db[key]["iter"] == previousIterCounter:
                        # duplicated info
                        self.iter_type[i] = 0

                    # if we did not store major iteration info, everything's major
                    elif not self.storedIters:
                        self.iter_type[i] = 1
                    # this is major iteration
                    elif self.storedIters and db[key]["isMajor"]:
                        self.iter_type[i] = 1
                    else:
                        self.iter_type[i] = 2

                    if "iter" in db[key].keys():
                        previousIterCounter = db[key]["iter"]
                else:
                    self.iter_type[i] = 0  # this is not a real iteration,
                    # just the sensitivity evaluation

        else:  # this is if it's OpenMDAO
            for i, iter_type in enumerate(self.iter_type):
                key = "{}|{}".format(self.solver_name, i + 1)  # OpenMDAO uses 1-indexing
                if i in self.deriv_keys:
                    self.iter_type[i] = 1.0

            # If no derivative info is saved, we don't know which iterations are major.
            # Treat all iterations as major.
            if len(self.deriv_keys) < 1:
                self.iter_type[:] = 1.0

    def SaveDBData(self, db, data_all, data_major, OpenMDAO, data_str):
        """Method to save the information within the database corresponding
        to a certain key to the relevant dictionaries within the Display
        object. This method is called twice, once for the design variables
        and the other for the outputs."""

        # Loop over each optimization iteration
        for i, iter_type in enumerate(self.iter_type):

            # If this is an OpenMDAO file, the keys are of the format
            # 'rank0:SNOPT|1', etc
            if OpenMDAO:
                key = "{}|{}".format(self.solver_name, i + 1)  # OpenMDAO uses 1-indexing
            else:  # Otherwise the keys are simply a number
                key = "%d" % i

            # Do this for both major and minor iterations
            if self.iter_type[i]:

                # Get just the info in the dict for this iteration
                iter_data = db[key][data_str]

                # Loop through each key within this iteration
                for key in sorted(iter_data):

                    # Format a new_key string where we append a modifier
                    # if we have multiple history files
                    new_key = key + "{}".format(self.histIndex)

                    # If this key is not in the data dictionaries, add it
                    if new_key not in data_all:
                        data_all[new_key] = []
                        data_major[new_key] = []

                    # Process the data from the key. Convert it to a numpy
                    # array, keep only the real part, squeeze any 1-dim
                    # axes out of it, then flatten it.
                    data = np.squeeze(np.array(iter_data[key]).real).flatten()

                    # Append the data to the entries within the dictionaries.
                    data_all[new_key].append(data)
                    if self.iter_type[i] == 1:
                        data_major[new_key].append(data)

    def SaveOpenMDAOData(self, db):
        """Examine the OpenMDAO dict and save tags if the variables are
        objectives (o), constraints (c), or design variables (dv)."""

        # Loop over each key in the metadata db
        for tag in db:

            # Only look at variables and unknowns
            if tag in ["Unknowns", "Parameters"]:
                for old_item in db[tag]:

                    # We'll rename each item, so we need to get the old item
                    # name and modify it
                    item = old_item + "{}".format(self.histIndex)

                    # Here we just have an open parenthesis, and then we will
                    # add o, c, or dv. Note that we could add multiple flags
                    # to a single item. That's why we have a sort of convoluted
                    # process of adding the tags.
                    new_key = item + " ("
                    flag_list = []

                    # Check each flag and see if they have the relevant entries
                    # within the dict; if so, tag them.
                    for flag in db[tag][old_item]:
                        if "is_objective" in flag:
                            flag_list.append("o")
                        if "is_desvar" in flag:
                            flag_list.append("dv")
                        if "is_constraint" in flag:
                            flag_list.append("c")

                    # Create the new_key based on the flags for each variable
                    for flag in flag_list:
                        if flag == flag_list[-1]:
                            new_key += flag + ")"
                        else:
                            new_key += flag + ", "

                    # If there are actually flags to add, pop out the old items
                    # in the dict and re-add them with the new name.
                    if flag_list:
                        try:
                            if "dv" in flag_list:
                                self.var_data_all[new_key] = self.func_data_all.pop(item)
                                self.var_data_major[new_key] = self.func_data_major.pop(item)

                            else:
                                self.func_data_all[new_key] = self.func_data_all.pop(item)
                                self.func_data_major[new_key] = self.func_data_major.pop(item)

                        except KeyError:
                            pass<|MERGE_RESOLUTION|>--- conflicted
+++ resolved
@@ -13,11 +13,7 @@
 import numpy as np
 from sqlitedict import SqliteDict
 
-<<<<<<< HEAD
-# pyOptSparse warning
-=======
 # Local modules
->>>>>>> ef80faaa
 from ..pyOpt_error import pyOptSparseWarning
 
 
